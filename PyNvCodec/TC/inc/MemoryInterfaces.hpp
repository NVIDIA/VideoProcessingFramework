--- conflicted
+++ resolved
@@ -105,11 +105,7 @@
 };
 
 class DllExport CudaBuffer final : public Token {
-<<<<<<< HEAD
-public:
-=======
  public:
->>>>>>> 9e1ba138
   CudaBuffer() = delete;
   CudaBuffer(const CudaBuffer &other) = delete;
   CudaBuffer &operator=(CudaBuffer &other) = delete;
@@ -123,11 +119,7 @@
   CUdeviceptr GpuMem() { return gpuMem; }
   ~CudaBuffer();
 
-<<<<<<< HEAD
-private:
-=======
  private:
->>>>>>> 9e1ba138
   CudaBuffer(size_t elemSize, size_t numElems, CUcontext context);
   bool Allocate();
   void Deallocate();
