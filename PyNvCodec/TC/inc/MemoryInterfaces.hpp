--- conflicted
+++ resolved
@@ -35,10 +35,6 @@
   YUV444 = 8,
   RGB_32F = 9,
   RGB_32F_PLANAR = 10,
-<<<<<<< HEAD
-  RGB_32F_PLANAR_CONTIGUOUS = 11,
-=======
->>>>>>> fe921910
 };
 
 enum ColorSpace {
@@ -611,45 +607,4 @@
   SurfacePlane plane;
 };
 
-<<<<<<< HEAD
-/* 32-bit float planar RGB contiguous image;
- */
-class DllExport SurfaceRGB32FPlanarContiguous : public Surface {
-public:
-  ~SurfaceRGB32FPlanarContiguous();
-
-  SurfaceRGB32FPlanarContiguous();
-  SurfaceRGB32FPlanarContiguous(const SurfaceRGB32FPlanarContiguous &other);
-  SurfaceRGB32FPlanarContiguous(uint32_t width, uint32_t height, CUcontext context);
-  SurfaceRGB32FPlanarContiguous &operator=(const SurfaceRGB32FPlanarContiguous &other);
-
-  virtual Surface *Clone() override;
-  virtual Surface *Create() override;
-
-  uint32_t Width(uint32_t planeNumber = 0U) const override;
-  uint32_t WidthInBytes(uint32_t planeNumber = 0U) const override;
-  uint32_t Height(uint32_t planeNumber = 0U) const override;
-  uint32_t Pitch(uint32_t planeNumber = 0U) const override;
-  uint32_t HostMemSize() const override;
-
-  CUdeviceptr PlanePtr(uint32_t planeNumber = 0U) override;
-  Pixel_Format PixelFormat() const override { return RGB_32F_PLANAR_CONTIGUOUS; }
-  uint32_t NumPlanes() const override { return numPlanes; }
-  virtual uint32_t ElemSize() const override { return sizeof(float); }
-  bool Empty() const override { return 0UL == plane.GpuMem(); }
-
-  void Update(const SurfacePlane &newPlane);
-  bool Update(SurfacePlane *pPlanes, size_t planesNum) override;
-  SurfacePlane *GetSurfacePlane(uint32_t planeNumber = 0U) override;
-
-protected:
-  SurfacePlane plane;
-private:
-  uint32_t width = 0U;
-  uint32_t height = 0U;
-  uint32_t numPlanes = 0U;
-};
-
-=======
->>>>>>> fe921910
 } // namespace VPF