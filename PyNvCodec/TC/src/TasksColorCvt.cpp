/*
 * Copyright 2019 NVIDIA Corporation
 * Licensed under the Apache License, Version 2.0 (the "License");
 * you may not use this file except in compliance with the License.
 * You may obtain a copy of the License at
 *    http://www.apache.org/licenses/LICENSE-2.0
 * Unless required by applicable law or agreed to in writing, software
 * distributed under the License is distributed on an "AS IS" BASIS,
 * WITHOUT WARRANTIES OR CONDITIONS OF ANY KIND, either express or implied.
 * See the License for the specific language governing permissions and
 * limitations under the License.
 */

#include "CodecsSupport.hpp"
#include "MemoryInterfaces.hpp"
#include "NppCommon.hpp"
#include "Tasks.hpp"

#include <iostream>
#include <sstream>
#include <stdexcept>

using namespace VPF;
using namespace std;

constexpr auto TASK_EXEC_SUCCESS = TaskExecStatus::TASK_EXEC_SUCCESS;
constexpr auto TASK_EXEC_FAIL = TaskExecStatus::TASK_EXEC_FAIL;

namespace VPF {

struct NppConvertSurface_Impl {
  NppConvertSurface_Impl(CUcontext ctx, CUstream str)
      : cu_ctx(ctx), cu_str(str) {
    SetupNppContext(cu_ctx, cu_str, nppCtx);
  }
  virtual ~NppConvertSurface_Impl() = default;
<<<<<<< HEAD
  virtual Token *Run(Token *pInput) = 0;
=======
  virtual Token *Execute(Token *pInput, ColorspaceConverionContext *pCtx) = 0;
>>>>>>> 7a0ec143

  CUcontext cu_ctx;
  CUstream cu_str;
  NppStreamContext nppCtx;
};

struct nv12_bgr final : public NppConvertSurface_Impl {
  nv12_bgr(uint32_t width, uint32_t height, CUcontext context, CUstream stream)
      : NppConvertSurface_Impl(context, stream) {
    pSurface = Surface::Make(BGR, width, height, context);
  }

  ~nv12_bgr() { delete pSurface; }

<<<<<<< HEAD
  Token *Run(Token *pInputNV12) override {
    NvtxMark tick(__FUNCTION__);
=======
  Token *Execute(Token *pInputNV12, ColorspaceConverionContext *pCtx) override {
>>>>>>> 7a0ec143
    if (!pInputNV12) {
      return nullptr;
    }

    auto pInput = (Surface *)pInputNV12;
    const Npp8u *const pSrc[] = {(const Npp8u *const)pInput->PlanePtr(0U),
                                 (const Npp8u *const)pInput->PlanePtr(1U)};

    auto pDst = (Npp8u *)pSurface->PlanePtr();
    NppiSize oSizeRoi = {(int)pInput->Width(), (int)pInput->Height()};

    CudaCtxPush ctxPush(cu_ctx);
    auto err = nppiNV12ToBGR_8u_P2C3R_Ctx(pSrc, pInput->Pitch(), pDst,
                                          pSurface->Pitch(), oSizeRoi, nppCtx);
    if (NPP_NO_ERROR != err) {
      cerr << "Failed to convert surface. Error code: " << err << endl;
      return nullptr;
    }

    return pSurface;
  }

  Surface *pSurface = nullptr;
};

struct nv12_rgb final : public NppConvertSurface_Impl {
  nv12_rgb(uint32_t width, uint32_t height, CUcontext context,
                 CUstream stream)
      : NppConvertSurface_Impl(context, stream) {
    pSurface = Surface::Make(RGB, width, height, context);
  }

  ~nv12_rgb() { delete pSurface; }

<<<<<<< HEAD
  Token *Run(Token *pInputNV12) override {
    NvtxMark tick(__FUNCTION__);
=======
  Token *Execute(Token *pInputNV12, ColorspaceConverionContext *pCtx) override {
>>>>>>> 7a0ec143
    if (!pInputNV12) {
      return nullptr;
    }

    auto pInput = (Surface *)pInputNV12;
    const Npp8u *const pSrc[] = {(const Npp8u *const)pInput->PlanePtr(0U),
                                 (const Npp8u *const)pInput->PlanePtr(1U)};

    auto pDst = (Npp8u *)pSurface->PlanePtr();
    NppiSize oSizeRoi = {(int)pInput->Width(), (int)pInput->Height()};

<<<<<<< HEAD
=======
    auto const color_range = pCtx ? pCtx->color_range : MPEG;
    auto const color_space = pCtx ? pCtx->color_space : BT_601;

    NppLock lock(nppCtx);
>>>>>>> 7a0ec143
    CudaCtxPush ctxPush(cu_ctx);
    auto err = NPP_NO_ERROR;

    switch (color_space) {
    case BT_709:
      if (JPEG == color_range) {
        err = nppiNV12ToRGB_709HDTV_8u_P2C3R_Ctx(
            pSrc, pInput->Pitch(), pDst, pSurface->Pitch(), oSizeRoi, nppCtx);
      } else {
        err = nppiNV12ToRGB_709CSC_8u_P2C3R_Ctx(
            pSrc, pInput->Pitch(), pDst, pSurface->Pitch(), oSizeRoi, nppCtx);
      }
      break;
    case BT_601:
      if (JPEG == color_range) {
        err = nppiNV12ToRGB_8u_P2C3R_Ctx(pSrc, pInput->Pitch(), pDst,
                                         pSurface->Pitch(), oSizeRoi, nppCtx);
      } else {
        cerr
            << "Rec. 601 NV12 -> RGB MPEG range conversion isn't supported yet."
            << endl
            << "Convert NV12 -> YUV first and then do Rec. 601 "
               "YUV -> RGB MPEG range conversion."
            << endl;
        return nullptr;
      }
      break;
    default:
      cerr << __FUNCTION__ << ": unsupported color space." << endl;
      return nullptr;
    }

    if (NPP_NO_ERROR != err) {
      cerr << "Failed to convert surface. Error code: " << err << endl;
      return nullptr;
    }

    if (NPP_NO_ERROR != err) {
      cerr << "Failed to convert surface. Error code: " << err << endl;
      return nullptr;
    }

    return pSurface;
  }

  Surface *pSurface = nullptr;
};

struct nv12_yuv420 final : public NppConvertSurface_Impl {
  nv12_yuv420(uint32_t width, uint32_t height, CUcontext context,
              CUstream stream)
      : NppConvertSurface_Impl(context, stream) {
    pSurface = Surface::Make(YUV420, width, height, context);
  }

  ~nv12_yuv420() { delete pSurface; }

<<<<<<< HEAD
  Token *Run(Token *pInputNV12) override {
    NvtxMark tick(__FUNCTION__);
=======
  Token *Execute(Token *pInputNV12, ColorspaceConverionContext *pCtx) override {
>>>>>>> 7a0ec143
    if (!pInputNV12) {
      return nullptr;
    }

    auto pInput_NV12 = (Surface *)pInputNV12;
    const Npp8u *const pSrc[] = {(const Npp8u *)pInput_NV12->PlanePtr(0U),
                                 (const Npp8u *)pInput_NV12->PlanePtr(1U)};

    Npp8u *pDst[] = {(Npp8u *)pSurface->PlanePtr(0U),
                     (Npp8u *)pSurface->PlanePtr(1U),
                     (Npp8u *)pSurface->PlanePtr(2U)};

    int dstStep[] = {(int)pSurface->Pitch(0U), (int)pSurface->Pitch(1U),
                     (int)pSurface->Pitch(2U)};
    NppiSize roi = {(int)pInput_NV12->Width(), (int)pInput_NV12->Height()};

    CudaCtxPush ctxPush(cu_ctx);
    auto err = NPP_NO_ERROR;

    auto const color_range = pCtx ? pCtx->color_range : MPEG;
    switch (color_range) {
    case JPEG:
      err = nppiNV12ToYUV420_8u_P2P3R_Ctx(pSrc, pInput_NV12->Pitch(0U), pDst,
                                          dstStep, roi, nppCtx);
      break;
    case MPEG:
      err = nppiYCbCr420_8u_P2P3R_Ctx(pSrc[0], pInput_NV12->Pitch(0U), pSrc[1],
                                      pInput_NV12->Pitch(1U), pDst, dstStep,
                                      roi, nppCtx);
      break;
    default:
      cerr << __FUNCTION__ << ": unsupported color range." << endl;
      return nullptr;
    }

    if (NPP_NO_ERROR != err) {
      cerr << "Failed to convert surface. Error code: " << err << endl;
      return nullptr;
    }

    return pSurface;
  }

  Surface *pSurface = nullptr;
};

struct yuv420_rgb final : public NppConvertSurface_Impl {
  yuv420_rgb(uint32_t width, uint32_t height, CUcontext context,
             CUstream stream)
      : NppConvertSurface_Impl(context, stream) {
    pSurface = Surface::Make(RGB, width, height, context);
  }

  ~yuv420_rgb() { delete pSurface; }

<<<<<<< HEAD
  Token *Run(Token *pInputYUV420) override {
    NvtxMark tick(__FUNCTION__);
=======
  Token *Execute(Token *pInputYUV420,
                 ColorspaceConverionContext *pCtx) override {
>>>>>>> 7a0ec143
    if (!pInputYUV420) {
      return nullptr;
    }

    auto const color_range = pCtx ? pCtx->color_range : MPEG;
    auto const color_space = pCtx ? pCtx->color_space : BT_601;

    auto pInput_YUV420 = (SurfaceYUV420 *)pInputYUV420;
    const Npp8u *const pSrc[] = {(const Npp8u *)pInput_YUV420->PlanePtr(0U),
                                 (const Npp8u *)pInput_YUV420->PlanePtr(1U),
                                 (const Npp8u *)pInput_YUV420->PlanePtr(2U)};
    Npp8u *pDst = (Npp8u *)pSurface->PlanePtr();
    int srcStep[] = {(int)pInput_YUV420->Pitch(0U),
                     (int)pInput_YUV420->Pitch(1U),
                     (int)pInput_YUV420->Pitch(2U)};
    int dstStep = (int)pSurface->Pitch();
    NppiSize roi = {(int)pSurface->Width(), (int)pSurface->Height()};
    CudaCtxPush ctxPush(cu_ctx);
    auto err = NPP_NO_ERROR;

    switch (color_space) {
    case BT_709:
      cerr << "Rec.709 YUV -> RGB conversion isn't supported yet." << endl;
      return nullptr;
    case BT_601:
      if (JPEG == color_range) {
        err = nppiYUV420ToRGB_8u_P3C3R_Ctx(pSrc, srcStep, pDst, dstStep, roi,
                                           nppCtx);
      } else {
        err = nppiYCbCr420ToRGB_8u_P3C3R_Ctx(pSrc, srcStep, pDst, dstStep, roi,
                                             nppCtx);
      }
      break;
    default:
      cerr << __FUNCTION__ << ": unsupported color space." << endl;
      return nullptr;
    }
    
    if (NPP_NO_ERROR != err) {
      cerr << "Failed to convert surface. Error code: " << err << endl;
      return nullptr;
    }

    return pSurface;
  }

  Surface *pSurface = nullptr;
};

struct bgr_ycbcr final : public NppConvertSurface_Impl {
  bgr_ycbcr(uint32_t width, uint32_t height, CUcontext context, CUstream stream)
      : NppConvertSurface_Impl(context, stream) {
    pSurface = Surface::Make(YCBCR, width, height, context);
  }

  ~bgr_ycbcr() { delete pSurface; }

<<<<<<< HEAD
  Token *Run(Token *pInput) override {
    NvtxMark tick(__FUNCTION__);
=======
  Token *Execute(Token *pInput, ColorspaceConverionContext *pCtx) override {
>>>>>>> 7a0ec143
    auto pInputBGR = (SurfaceRGB *)pInput;

    if (BGR != pInputBGR->PixelFormat()) {
      cerr << "Input surface isn't BGR" << endl;
      return nullptr;
    }

    if (YCBCR != pSurface->PixelFormat()) {
      cerr << "Output surface isn't YCbCr" << endl;
      return nullptr;
    }

    const Npp8u *pSrc = (const Npp8u *)pInputBGR->PlanePtr();
    int srcStep = pInputBGR->Pitch();
    Npp8u *pDst[] = {(Npp8u *)pSurface->PlanePtr(0U),
                     (Npp8u *)pSurface->PlanePtr(1U),
                     (Npp8u *)pSurface->PlanePtr(2U)};
    int dstStep[] = {(int)pSurface->Pitch(0U), (int)pSurface->Pitch(1U),
                     (int)pSurface->Pitch(2U)};
    NppiSize roi = {(int)pSurface->Width(), (int)pSurface->Height()};

    CudaCtxPush ctxPush(cu_ctx);
    auto err = nppiBGRToYCbCr420_8u_C3P3R_Ctx(pSrc, srcStep, pDst, dstStep, roi,
                                              nppCtx);
    if (NPP_NO_ERROR != err) {
      cerr << "Failed to convert surface. Error code: " << err << endl;
      return nullptr;
    }

    return pSurface;
  }

  Surface *pSurface = nullptr;
};

struct rgb_yuv420 final : public NppConvertSurface_Impl {
  rgb_yuv420(uint32_t width, uint32_t height, CUcontext context,
             CUstream stream)
      : NppConvertSurface_Impl(context, stream) {
    pSurface = Surface::Make(YUV420, width, height, context);
  }

  ~rgb_yuv420() { delete pSurface; }

<<<<<<< HEAD
  Token *Run(Token *pInput) override {
    NvtxMark tick(__FUNCTION__);
=======
  Token *Execute(Token *pInput, ColorspaceConverionContext *pCtx) override {
>>>>>>> 7a0ec143
    auto pInputRGB8 = (SurfaceRGB *)pInput;

    if (RGB != pInputRGB8->PixelFormat()) {
      return nullptr;
    }

    const Npp8u *pSrc = (const Npp8u *)pInputRGB8->PlanePtr();
    int srcStep = pInputRGB8->Pitch();
    Npp8u *pDst[] = {(Npp8u *)pSurface->PlanePtr(0U),
                     (Npp8u *)pSurface->PlanePtr(1U),
                     (Npp8u *)pSurface->PlanePtr(2U)};
    int dstStep[] = {(int)pSurface->Pitch(0U), (int)pSurface->Pitch(1U),
                     (int)pSurface->Pitch(2U)};
    NppiSize roi = {(int)pSurface->Width(), (int)pSurface->Height()};

    CudaCtxPush ctxPush(cu_ctx);
    auto err =
        nppiRGBToYUV420_8u_C3P3R_Ctx(pSrc, srcStep, pDst, dstStep, roi, nppCtx);
    if (NPP_NO_ERROR != err) {
      cerr << "Failed to convert surface. Error code: " << err << endl;
      return nullptr;
    }

    return pSurface;
  }

  Surface *pSurface = nullptr;
};

struct yuv420_nv12 final : public NppConvertSurface_Impl {
  yuv420_nv12(uint32_t width, uint32_t height, CUcontext context,
              CUstream stream)
      : NppConvertSurface_Impl(context, stream) {
    pSurface = Surface::Make(NV12, width, height, context);
  }

  ~yuv420_nv12() { delete pSurface; }

<<<<<<< HEAD
  Token *Run(Token *pInputYUV420) override {
    NvtxMark tick(__FUNCTION__);
=======
  Token *Execute(Token *pInputYUV420,
                 ColorspaceConverionContext *pCtx) override {
>>>>>>> 7a0ec143
    if (!pInputYUV420) {
      return nullptr;
    }

    auto pInput_YUV420 = (Surface *)pInputYUV420;
    const Npp8u *const pSrc[] = {(const Npp8u *)pInput_YUV420->PlanePtr(0U),
                                 (const Npp8u *)pInput_YUV420->PlanePtr(1U),
                                 (const Npp8u *)pInput_YUV420->PlanePtr(2U)};

    Npp8u *pDst[] = {(Npp8u *)pSurface->PlanePtr(0U),
                     (Npp8u *)pSurface->PlanePtr(1U)};

    int srcStep[] = {(int)pInput_YUV420->Pitch(0U),
                     (int)pInput_YUV420->Pitch(1U),
                     (int)pInput_YUV420->Pitch(2U)};
    int dstStep[] = {(int)pSurface->Pitch(0U), (int)pSurface->Pitch(1U)};
    NppiSize roi = {(int)pInput_YUV420->Width(), (int)pInput_YUV420->Height()};

    CudaCtxPush ctxPush(cu_ctx);
    auto err = nppiYCbCr420_8u_P3P2R_Ctx(pSrc, srcStep, pDst[0], dstStep[0],
                                         pDst[1], dstStep[1], roi, nppCtx);
    if (NPP_NO_ERROR != err) {
      cerr << "Failed to convert surface. Error code: " << err << endl;
      return nullptr;
    }

    return pSurface;
  }

  Surface *pSurface = nullptr;
};

struct rgb8_deinterleave final : public NppConvertSurface_Impl {
  rgb8_deinterleave(uint32_t width, uint32_t height, CUcontext context,
                    CUstream stream)
      : NppConvertSurface_Impl(context, stream) {
    pSurface = Surface::Make(RGB_PLANAR, width, height, context);
  }

  ~rgb8_deinterleave() { delete pSurface; }

<<<<<<< HEAD
  Token *Run(Token *pInput) override {
    NvtxMark tick(__FUNCTION__);
=======
  Token *Execute(Token *pInput, ColorspaceConverionContext *pCtx) override {
>>>>>>> 7a0ec143
    auto pInputRGB8 = (SurfaceRGB *)pInput;

    if (RGB != pInputRGB8->PixelFormat()) {
      return nullptr;
    }

    const Npp8u *pSrc = (const Npp8u *)pInputRGB8->PlanePtr();
    int nSrcStep = pInputRGB8->Pitch();
    Npp8u *aDst[] = {(Npp8u *)pSurface->PlanePtr(),
                     (Npp8u *)pSurface->PlanePtr() +
                         pSurface->Height() * pSurface->Pitch(),
                     (Npp8u *)pSurface->PlanePtr() +
                         pSurface->Height() * pSurface->Pitch() * 2};
    int nDstStep = pSurface->Pitch();
    NppiSize oSizeRoi = {0};
    oSizeRoi.height = pSurface->Height();
    oSizeRoi.width = pSurface->Width();

    CudaCtxPush ctxPush(cu_ctx);
    auto err =
        nppiCopy_8u_C3P3R_Ctx(pSrc, nSrcStep, aDst, nDstStep, oSizeRoi, nppCtx);
    if (NPP_NO_ERROR != err) {
      cerr << "Failed to convert surface. Error code: " << err << endl;
      return nullptr;
    }

    return pSurface;
  }

  Surface *pSurface = nullptr;
};

struct rbg8_swapchannel final : public NppConvertSurface_Impl {
  rbg8_swapchannel(uint32_t width, uint32_t height, CUcontext context,
                   CUstream stream)
      : NppConvertSurface_Impl(context, stream) {
    pSurface = Surface::Make(RGB, width, height, context);
  }

  ~rbg8_swapchannel() { delete pSurface; }

<<<<<<< HEAD
  Token *Run(Token *pInput) override {
    NvtxMark tick(__FUNCTION__);
=======
  Token *Execute(Token *pInput, ColorspaceConverionContext *pCtx) override {
>>>>>>> 7a0ec143
    if (!pInput) {
      return nullptr;
    }

    auto pInputRGB8 = (SurfaceRGB *)pInput;
    if (RGB != pInputRGB8->PixelFormat()) {
      return nullptr;
    }

    const Npp8u *pSrc = (const Npp8u *)pInputRGB8->PlanePtr();

    int nSrcStep = pInputRGB8->Pitch();
    Npp8u *pDst = (Npp8u *)pSurface->PlanePtr();
    int nDstStep = pSurface->Pitch();
    NppiSize oSizeRoi = {0};
    oSizeRoi.height = pSurface->Height();
    oSizeRoi.width = pSurface->Width();
    // rgb to brg
    const int aDstOrder[3] = {2, 1, 0};
    CudaCtxPush ctxPush(cu_ctx);
    auto err = nppiSwapChannels_8u_C3R_Ctx(pSrc, nSrcStep, pDst, nDstStep,
                                           oSizeRoi, aDstOrder, nppCtx);
    if (NPP_NO_ERROR != err) {
      cerr << "Failed to convert surface. Error code: " << err << endl;
      return nullptr;
    }

    return pSurface;
  }
  Surface *pSurface = nullptr;
};
} // namespace VPF

ConvertSurface::ConvertSurface(uint32_t width, uint32_t height,
                               Pixel_Format inFormat, Pixel_Format outFormat,
                               CUcontext ctx, CUstream str)
    : Task("NppConvertSurface", ConvertSurface::numInputs,
           ConvertSurface::numOutputs) {
  if (NV12 == inFormat && YUV420 == outFormat) {
    pImpl = new nv12_yuv420(width, height, ctx, str);
  } else if (YUV420 == inFormat && NV12 == outFormat) {
    pImpl = new yuv420_nv12(width, height, ctx, str);
  } else if (NV12 == inFormat && RGB == outFormat) {
    pImpl = new nv12_rgb(width, height, ctx, str);
  } else if (NV12 == inFormat && BGR == outFormat) {
    pImpl = new nv12_bgr(width, height, ctx, str);
  } else if (RGB == inFormat && RGB_PLANAR == outFormat) {
    pImpl = new rgb8_deinterleave(width, height, ctx, str);
  } else if (YUV420 == inFormat && RGB == outFormat) {
    pImpl = new yuv420_rgb(width, height, ctx, str);
  } else if (RGB == inFormat && YUV420 == outFormat) {
    pImpl = new rgb_yuv420(width, height, ctx, str);
  } else if (BGR == inFormat && YCBCR == outFormat) {
    pImpl = new bgr_ycbcr(width, height, ctx, str);
  } else if (RGB == inFormat && BGR == outFormat) {
    pImpl = new rbg8_swapchannel(width, height, ctx, str);
  } else {
    stringstream ss;
    ss << "Unsupported pixel format conversion: " << inFormat << " to "
       << outFormat;
    throw invalid_argument(ss.str());
  }
}

ConvertSurface::~ConvertSurface() { delete pImpl; }

ConvertSurface *ConvertSurface::Make(uint32_t width, uint32_t height,
                                     Pixel_Format inFormat,
                                     Pixel_Format outFormat, CUcontext ctx,
                                     CUstream str) {
  return new ConvertSurface(width, height, inFormat, outFormat, ctx, str);
}

TaskExecStatus ConvertSurface::Run() {
  ClearOutputs();
<<<<<<< HEAD
  auto pOutput = pImpl->Run(GetInput(0));
=======

  ColorspaceConverionContext *pCtx = nullptr;
  auto ctx_buf = (Buffer *)GetInput(1U);
  if (ctx_buf) {
    pCtx = ctx_buf->GetDataAs<ColorspaceConverionContext>();
  }

  auto pOutput = pImpl->Execute(GetInput(0), pCtx);

>>>>>>> 7a0ec143
  SetOutput(pOutput, 0U);
  return TASK_EXEC_SUCCESS;
}<|MERGE_RESOLUTION|>--- conflicted
+++ resolved
@@ -34,11 +34,7 @@
     SetupNppContext(cu_ctx, cu_str, nppCtx);
   }
   virtual ~NppConvertSurface_Impl() = default;
-<<<<<<< HEAD
-  virtual Token *Run(Token *pInput) = 0;
-=======
-  virtual Token *Execute(Token *pInput, ColorspaceConverionContext *pCtx) = 0;
->>>>>>> 7a0ec143
+  virtual Token *Execute(Token *pInput, ColorspaceConversionContext *pCtx) = 0;
 
   CUcontext cu_ctx;
   CUstream cu_str;
@@ -53,12 +49,9 @@
 
   ~nv12_bgr() { delete pSurface; }
 
-<<<<<<< HEAD
-  Token *Run(Token *pInputNV12) override {
-    NvtxMark tick(__FUNCTION__);
-=======
-  Token *Execute(Token *pInputNV12, ColorspaceConverionContext *pCtx) override {
->>>>>>> 7a0ec143
+  Token *Execute(Token *pInputNV12,
+                 ColorspaceConversionContext *pCtx) override {
+    NvtxMark tick(__FUNCTION__);
     if (!pInputNV12) {
       return nullptr;
     }
@@ -93,12 +86,9 @@
 
   ~nv12_rgb() { delete pSurface; }
 
-<<<<<<< HEAD
-  Token *Run(Token *pInputNV12) override {
-    NvtxMark tick(__FUNCTION__);
-=======
-  Token *Execute(Token *pInputNV12, ColorspaceConverionContext *pCtx) override {
->>>>>>> 7a0ec143
+  Token *Execute(Token *pInputNV12,
+                 ColorspaceConversionContext *pCtx) override {
+    NvtxMark tick(__FUNCTION__);
     if (!pInputNV12) {
       return nullptr;
     }
@@ -110,13 +100,9 @@
     auto pDst = (Npp8u *)pSurface->PlanePtr();
     NppiSize oSizeRoi = {(int)pInput->Width(), (int)pInput->Height()};
 
-<<<<<<< HEAD
-=======
     auto const color_range = pCtx ? pCtx->color_range : MPEG;
     auto const color_space = pCtx ? pCtx->color_space : BT_601;
 
-    NppLock lock(nppCtx);
->>>>>>> 7a0ec143
     CudaCtxPush ctxPush(cu_ctx);
     auto err = NPP_NO_ERROR;
 
@@ -174,12 +160,9 @@
 
   ~nv12_yuv420() { delete pSurface; }
 
-<<<<<<< HEAD
-  Token *Run(Token *pInputNV12) override {
-    NvtxMark tick(__FUNCTION__);
-=======
-  Token *Execute(Token *pInputNV12, ColorspaceConverionContext *pCtx) override {
->>>>>>> 7a0ec143
+  Token *Execute(Token *pInputNV12,
+                 ColorspaceConversionContext *pCtx) override {
+    NvtxMark tick(__FUNCTION__);
     if (!pInputNV12) {
       return nullptr;
     }
@@ -235,13 +218,9 @@
 
   ~yuv420_rgb() { delete pSurface; }
 
-<<<<<<< HEAD
-  Token *Run(Token *pInputYUV420) override {
-    NvtxMark tick(__FUNCTION__);
-=======
   Token *Execute(Token *pInputYUV420,
-                 ColorspaceConverionContext *pCtx) override {
->>>>>>> 7a0ec143
+                 ColorspaceConversionContext *pCtx) override {
+    NvtxMark tick(__FUNCTION__);
     if (!pInputYUV420) {
       return nullptr;
     }
@@ -279,7 +258,7 @@
       cerr << __FUNCTION__ << ": unsupported color space." << endl;
       return nullptr;
     }
-    
+
     if (NPP_NO_ERROR != err) {
       cerr << "Failed to convert surface. Error code: " << err << endl;
       return nullptr;
@@ -299,12 +278,8 @@
 
   ~bgr_ycbcr() { delete pSurface; }
 
-<<<<<<< HEAD
-  Token *Run(Token *pInput) override {
-    NvtxMark tick(__FUNCTION__);
-=======
-  Token *Execute(Token *pInput, ColorspaceConverionContext *pCtx) override {
->>>>>>> 7a0ec143
+  Token *Execute(Token *pInput, ColorspaceConversionContext *pCtx) override {
+    NvtxMark tick(__FUNCTION__);
     auto pInputBGR = (SurfaceRGB *)pInput;
 
     if (BGR != pInputBGR->PixelFormat()) {
@@ -349,12 +324,8 @@
 
   ~rgb_yuv420() { delete pSurface; }
 
-<<<<<<< HEAD
-  Token *Run(Token *pInput) override {
-    NvtxMark tick(__FUNCTION__);
-=======
-  Token *Execute(Token *pInput, ColorspaceConverionContext *pCtx) override {
->>>>>>> 7a0ec143
+  Token *Execute(Token *pInput, ColorspaceConversionContext *pCtx) override {
+    NvtxMark tick(__FUNCTION__);
     auto pInputRGB8 = (SurfaceRGB *)pInput;
 
     if (RGB != pInputRGB8->PixelFormat()) {
@@ -393,13 +364,9 @@
 
   ~yuv420_nv12() { delete pSurface; }
 
-<<<<<<< HEAD
-  Token *Run(Token *pInputYUV420) override {
-    NvtxMark tick(__FUNCTION__);
-=======
   Token *Execute(Token *pInputYUV420,
-                 ColorspaceConverionContext *pCtx) override {
->>>>>>> 7a0ec143
+                 ColorspaceConversionContext *pCtx) override {
+    NvtxMark tick(__FUNCTION__);
     if (!pInputYUV420) {
       return nullptr;
     }
@@ -441,12 +408,8 @@
 
   ~rgb8_deinterleave() { delete pSurface; }
 
-<<<<<<< HEAD
-  Token *Run(Token *pInput) override {
-    NvtxMark tick(__FUNCTION__);
-=======
-  Token *Execute(Token *pInput, ColorspaceConverionContext *pCtx) override {
->>>>>>> 7a0ec143
+  Token *Execute(Token *pInput, ColorspaceConversionContext *pCtx) override {
+    NvtxMark tick(__FUNCTION__);
     auto pInputRGB8 = (SurfaceRGB *)pInput;
 
     if (RGB != pInputRGB8->PixelFormat()) {
@@ -488,12 +451,8 @@
 
   ~rbg8_swapchannel() { delete pSurface; }
 
-<<<<<<< HEAD
-  Token *Run(Token *pInput) override {
-    NvtxMark tick(__FUNCTION__);
-=======
-  Token *Execute(Token *pInput, ColorspaceConverionContext *pCtx) override {
->>>>>>> 7a0ec143
+  Token *Execute(Token *pInput, ColorspaceConversionContext *pCtx) override {
+    NvtxMark tick(__FUNCTION__);
     if (!pInput) {
       return nullptr;
     }
@@ -569,19 +528,15 @@
 
 TaskExecStatus ConvertSurface::Run() {
   ClearOutputs();
-<<<<<<< HEAD
-  auto pOutput = pImpl->Run(GetInput(0));
-=======
-
-  ColorspaceConverionContext *pCtx = nullptr;
+
+  ColorspaceConversionContext *pCtx = nullptr;
   auto ctx_buf = (Buffer *)GetInput(1U);
   if (ctx_buf) {
-    pCtx = ctx_buf->GetDataAs<ColorspaceConverionContext>();
+    pCtx = ctx_buf->GetDataAs<ColorspaceConversionContext>();
   }
 
   auto pOutput = pImpl->Execute(GetInput(0), pCtx);
 
->>>>>>> 7a0ec143
   SetOutput(pOutput, 0U);
   return TASK_EXEC_SUCCESS;
 }