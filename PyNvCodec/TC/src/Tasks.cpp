/*
 * Copyright 2019 NVIDIA Corporation
 * Copyright 2021 Videonetics Technology Private Limited
 * 
 * Licensed under the Apache License, Version 2.0 (the "License");
 * you may not use this file except in compliance with the License.
 * You may obtain a copy of the License at
 *    http://www.apache.org/licenses/LICENSE-2.0
 * Unless required by applicable law or agreed to in writing, software
 * distributed under the License is distributed on an "AS IS" BASIS,
 * WITHOUT WARRANTIES OR CONDITIONS OF ANY KIND, either express or implied.
 * See the License for the specific language governing permissions and
 * limitations under the License.
 */

#include <chrono>
#include <fstream>
#include <map>
#include <queue>
#include <sstream>
#include <stdexcept>
#include <string>
#include <vector>

#include "CodecsSupport.hpp"
#include "MemoryInterfaces.hpp"
#include "NppCommon.hpp"
#include "Tasks.hpp"

#include "NvCodecCLIOptions.h"
#include "NvCodecUtils.h"
#include "NvEncoderCuda.h"

#include "FFmpegDemuxer.h"
#include "NvDecoder.h"

extern "C" {
#include <libavutil/pixdesc.h>
}

using namespace VPF;
using namespace std;
using namespace chrono;

constexpr auto TASK_EXEC_SUCCESS = TaskExecStatus::TASK_EXEC_SUCCESS;
constexpr auto TASK_EXEC_FAIL = TaskExecStatus::TASK_EXEC_FAIL;

namespace VPF {

auto const cuda_stream_sync = [](void *stream) {
  cuStreamSynchronize((CUstream)stream);
};

struct NvencEncodeFrame_Impl {
  using packet = vector<uint8_t>;

  NV_ENC_BUFFER_FORMAT enc_buffer_format;
  queue<packet> packetQueue;
  vector<uint8_t> lastPacket;
  Buffer *pElementaryVideo;
  NvEncoderCuda *pEncoderCuda = nullptr;
  CUcontext context = nullptr;
  CUstream stream = 0;
  bool didEncode = false;
  bool didFlush = false;
  NV_ENC_RECONFIGURE_PARAMS recfg_params;
  NV_ENC_INITIALIZE_PARAMS &init_params;
  NV_ENC_CONFIG encodeConfig;

  NvencEncodeFrame_Impl() = delete;
  NvencEncodeFrame_Impl(const NvencEncodeFrame_Impl &other) = delete;
  NvencEncodeFrame_Impl &operator=(const NvencEncodeFrame_Impl &other) = delete;

  NvencEncodeFrame_Impl(NV_ENC_BUFFER_FORMAT format,
                        NvEncoderClInterface &cli_iface, CUcontext ctx,
                        CUstream str, int32_t width, int32_t height,
                        bool verbose)
      : init_params(recfg_params.reInitEncodeParams) {
    pElementaryVideo = Buffer::Make(0U);

    context = ctx;
    stream = str;
    pEncoderCuda = new NvEncoderCuda(context, width, height, format);
    enc_buffer_format = format;

    init_params = {NV_ENC_INITIALIZE_PARAMS_VER};
    encodeConfig = {NV_ENC_CONFIG_VER};
    init_params.encodeConfig = &encodeConfig;

    cli_iface.SetupInitParams(init_params, false, pEncoderCuda->GetApi(),
                              pEncoderCuda->GetEncoder(), verbose);

    pEncoderCuda->CreateEncoder(&init_params);
  }

  bool Reconfigure(NvEncoderClInterface &cli_iface, bool force_idr,
                   bool reset_enc, bool verbose) {
    recfg_params.version = NV_ENC_RECONFIGURE_PARAMS_VER;
    recfg_params.resetEncoder = reset_enc;
    recfg_params.forceIDR = force_idr;

    cli_iface.SetupInitParams(init_params, true, pEncoderCuda->GetApi(),
                              pEncoderCuda->GetEncoder(), verbose);

    return pEncoderCuda->Reconfigure(&recfg_params);
  }

  ~NvencEncodeFrame_Impl() {
    pEncoderCuda->DestroyEncoder();
    delete pEncoderCuda;
    delete pElementaryVideo;
  }
};
} // namespace VPF

NvencEncodeFrame *NvencEncodeFrame::Make(CUstream cuStream, CUcontext cuContext,
                                         NvEncoderClInterface &cli_iface,
                                         NV_ENC_BUFFER_FORMAT format,
                                         uint32_t width, uint32_t height,
                                         bool verbose) {
  return new NvencEncodeFrame(cuStream, cuContext, cli_iface, format, width,
                              height, verbose);
}

bool VPF::NvencEncodeFrame::Reconfigure(NvEncoderClInterface &cli_iface,
                                        bool force_idr, bool reset_enc,
                                        bool verbose) {
  return pImpl->Reconfigure(cli_iface, force_idr, reset_enc, verbose);
}

NvencEncodeFrame::NvencEncodeFrame(CUstream cuStream, CUcontext cuContext,
                                   NvEncoderClInterface &cli_iface,
                                   NV_ENC_BUFFER_FORMAT format, uint32_t width,
                                   uint32_t height, bool verbose)
    :

      Task("NvencEncodeFrame", NvencEncodeFrame::numInputs,
           NvencEncodeFrame::numOutputs, cuda_stream_sync, (void *)cuStream) {
  pImpl = new NvencEncodeFrame_Impl(format, cli_iface, cuContext, cuStream,
                                    width, height, verbose);
}

NvencEncodeFrame::~NvencEncodeFrame() { delete pImpl; };

TaskExecStatus NvencEncodeFrame::Run() {
  NvtxMark tick(__FUNCTION__);
  SetOutput(nullptr, 0U);

  try {
    auto &pEncoderCuda = pImpl->pEncoderCuda;
    auto &didFlush = pImpl->didFlush;
    auto &didEncode = pImpl->didEncode;
    auto &context = pImpl->context;
    auto input = (Surface *)GetInput(0U);
    vector<vector<uint8_t>> encPackets;

    if (input) {
      auto &stream = pImpl->stream;
      const NvEncInputFrame *encoderInputFrame =
          pEncoderCuda->GetNextInputFrame();
      auto width = input->Width(), height = input->Height(),
           pitch = input->Pitch();

      bool is_resize_needed = (pEncoderCuda->GetEncodeWidth() != width) ||
                              (pEncoderCuda->GetEncodeHeight() != height);

      if (is_resize_needed) {
        return TASK_EXEC_FAIL;
      } else {
        NvEncoderCuda::CopyToDeviceFrame(
            context, stream, (void *)input->PlanePtr(), pitch,
            (CUdeviceptr)encoderInputFrame->inputPtr,
            (int32_t)encoderInputFrame->pitch, pEncoderCuda->GetEncodeWidth(),
            pEncoderCuda->GetEncodeHeight(), CU_MEMORYTYPE_DEVICE,
            encoderInputFrame->bufferFormat, encoderInputFrame->chromaOffsets,
            encoderInputFrame->numChromaPlanes);
      }
      cuStreamSynchronize(stream);

      auto pSEI = (Buffer *)GetInput(2U);
      NV_ENC_SEI_PAYLOAD payload = {0};
      if (pSEI) {
        payload.payloadSize = pSEI->GetRawMemSize();
        // Unregistered user data for H.265 and H.264 both;
        payload.payloadType = 5;
        payload.payload = pSEI->GetDataAs<uint8_t>();
      }

      auto const seiNumber = pSEI ? 1U : 0U;
      auto pPayload = pSEI ? &payload : nullptr;

      auto sync = GetInput(1U);
      if (sync) {
        pEncoderCuda->EncodeFrame(encPackets, nullptr, false, seiNumber,
                                  pPayload);
      } else {
        pEncoderCuda->EncodeFrame(encPackets, nullptr, true, seiNumber,
                                  pPayload);
      }
      didEncode = true;
    } else if (didEncode && !didFlush) {
      // No input after a while means we're flushing;
      pEncoderCuda->EndEncode(encPackets);
      didFlush = true;
    }

    /* Push encoded packets into queue;
     */
    for (auto &packet : encPackets) {
      pImpl->packetQueue.push(packet);
    }

    /* Then return least recent packet;
     */
    pImpl->lastPacket.clear();
    if (!pImpl->packetQueue.empty()) {
      pImpl->lastPacket = pImpl->packetQueue.front();
      pImpl->pElementaryVideo->Update(pImpl->lastPacket.size(),
                                      (void *)pImpl->lastPacket.data());
      pImpl->packetQueue.pop();
      SetOutput(pImpl->pElementaryVideo, 0U);
    }

    return TASK_EXEC_SUCCESS;
  } catch (exception &e) {
    cerr << e.what() << endl;
    return TASK_EXEC_FAIL;
  }
}

namespace VPF {
struct NvdecDecodeFrame_Impl {
  NvDecoder nvDecoder;
  Surface *pLastSurface = nullptr;
  Buffer *pPacketData = nullptr;
  CUstream stream = 0;
  CUcontext context = nullptr;
  bool didDecode = false;

  NvdecDecodeFrame_Impl() = delete;
  NvdecDecodeFrame_Impl(const NvdecDecodeFrame_Impl &other) = delete;
  NvdecDecodeFrame_Impl &operator=(const NvdecDecodeFrame_Impl &other) = delete;

  NvdecDecodeFrame_Impl(CUstream cuStream, CUcontext cuContext,
                        cudaVideoCodec videoCodec, Pixel_Format format)
      : stream(cuStream), context(cuContext),
        nvDecoder(cuStream, cuContext, videoCodec) {
    pLastSurface = Surface::Make(format);
    pPacketData = Buffer::MakeOwnMem(sizeof(PacketData));
  }

  ~NvdecDecodeFrame_Impl() {
    delete pLastSurface;
    delete pPacketData;
  }
};
} // namespace VPF

NvdecDecodeFrame *NvdecDecodeFrame::Make(CUstream cuStream, CUcontext cuContext,
                                         cudaVideoCodec videoCodec,
                                         uint32_t decodedFramesPoolSize,
                                         uint32_t coded_width,
                                         uint32_t coded_height,
                                         Pixel_Format format) {
  return new NvdecDecodeFrame(cuStream, cuContext, videoCodec,
                              decodedFramesPoolSize, coded_width, coded_height,
                              format);
}

NvdecDecodeFrame::NvdecDecodeFrame(CUstream cuStream, CUcontext cuContext,
                                   cudaVideoCodec videoCodec,
                                   uint32_t decodedFramesPoolSize,
                                   uint32_t coded_width, uint32_t coded_height,
                                   Pixel_Format format)
    :

      Task("NvdecDecodeFrame", NvdecDecodeFrame::numInputs,
           NvdecDecodeFrame::numOutputs, cuda_stream_sync, (void *)cuStream) {
  pImpl = new NvdecDecodeFrame_Impl(cuStream, cuContext, videoCodec, format);
}

NvdecDecodeFrame::~NvdecDecodeFrame() {
  auto lastSurface = pImpl->pLastSurface->PlanePtr();
  pImpl->nvDecoder.UnlockSurface(lastSurface);
  delete pImpl;
}

TaskExecStatus NvdecDecodeFrame::Run() {
  NvtxMark tick(__FUNCTION__);
  ClearOutputs();

  auto &decoder = pImpl->nvDecoder;
  auto pEncFrame = (Buffer *)GetInput();

  if (!pEncFrame && !pImpl->didDecode) {
    /* Empty input given + we've never did decoding means something went wrong;
     * Otherwise (no input + we did decode) means we're flushing;
     */
    return TASK_EXEC_FAIL;
  }

  bool isSurfaceReturned = false;
  uint64_t timestamp = 0U;
  auto pPktData = (Buffer *)GetInput(1U);
  if (pPktData) {
    auto p_pkt_data = pPktData->GetDataAs<PacketData>();
    timestamp = p_pkt_data->pts;
    pImpl->pPacketData->Update(sizeof(*p_pkt_data), p_pkt_data);
  }

  auto const no_eos = nullptr != GetInput(2);

  /* This will feed decoder with input timestamp.
   * It will also return surface + it's timestamp.
   * So timestamp is input + output parameter. */
  DecodedFrameContext dec_ctx;
  if(no_eos){
    dec_ctx.no_eos = true;
  }

  try {
    isSurfaceReturned =
        decoder.DecodeLockSurface(pEncFrame, timestamp, dec_ctx);
    pImpl->didDecode = true;
  } catch (exception &e) {
    cerr << e.what() << endl;
    return TASK_EXEC_FAIL;
  }

  if (isSurfaceReturned) {
    // Unlock last surface because we will use it later;
    auto lastSurface = pImpl->pLastSurface->PlanePtr();
    decoder.UnlockSurface(lastSurface);

    // Update the reconstructed frame data;
    auto rawW = decoder.GetWidth();
    auto rawH = decoder.GetHeight() + decoder.GetChromaHeight();
    auto rawP = decoder.GetDeviceFramePitch();

    SurfacePlane tmpPlane(rawW, rawH, rawP, sizeof(uint8_t), dec_ctx.mem);
    pImpl->pLastSurface->Update(&tmpPlane, 1);
    SetOutput(pImpl->pLastSurface, 0U);

    // Update the reconstructed frame timestamp;
    auto p_packet_data = pImpl->pPacketData->GetDataAs<PacketData>();
    memset(p_packet_data, 0, sizeof(*p_packet_data));
    p_packet_data->pts = dec_ctx.pts;
    p_packet_data->poc = dec_ctx.poc;
    SetOutput(pImpl->pPacketData, 1U);

    return TASK_EXEC_SUCCESS;
  }

  /* If we have input and don't get output so far that's fine.
   * Otherwise input is NULL and we're flusing so we shall get frame.
   */
  return pEncFrame ? TASK_EXEC_SUCCESS : TASK_EXEC_FAIL;
}

void NvdecDecodeFrame::GetDecodedFrameParams(uint32_t &width, uint32_t &height,
                                             uint32_t &elem_size) {
  width = pImpl->nvDecoder.GetWidth();
  height = pImpl->nvDecoder.GetHeight();
  elem_size = (pImpl->nvDecoder.GetBitDepth() + 7) / 8;
}

uint32_t NvdecDecodeFrame::GetDeviceFramePitch() {
  return uint32_t(pImpl->nvDecoder.GetDeviceFramePitch());
}

namespace VPF {
auto const format_name = [](Pixel_Format format) {
  stringstream ss;

  switch (format) {
  case UNDEFINED:
    return "UNDEFINED";
  case Y:
    return "Y";
  case RGB:
    return "RGB";
  case NV12:
    return "NV12";
  case YUV420:
    return "YUV420";
  case RGB_PLANAR:
    return "RGB_PLANAR";
  case BGR:
    return "BGR";
  case YCBCR:
    return "YCBCR";
  case YUV444:
    return "YUV444";
  case RGB_32F:
    return "RGB_32F";
  case RGB_32F_PLANAR:
    return "RGB_32F_PLANAR";
  default:
    ss << format;
    return ss.str().c_str();
  }
};

static size_t GetElemSize(Pixel_Format format) {
  stringstream ss;

  switch (format) {
  case RGB_PLANAR:
  case YUV444:
  case YUV420:
  case YCBCR:
  case NV12:
  case RGB:
  case BGR:
  case Y:
    return sizeof(uint8_t);
  case RGB_32F:
  case RGB_32F_PLANAR:
    return sizeof(float);
  default:
    ss << __FUNCTION__;
    ss << ": unsupported pixel format: " << format_name(format);
    throw invalid_argument(ss.str());
  }
}

struct CudaUploadFrame_Impl {
  CUstream cuStream;
  CUcontext cuContext;
  Surface *pSurface = nullptr;
  Pixel_Format pixelFormat;

  CudaUploadFrame_Impl() = delete;
  CudaUploadFrame_Impl(const CudaUploadFrame_Impl &other) = delete;
  CudaUploadFrame_Impl &operator=(const CudaUploadFrame_Impl &other) = delete;

  CudaUploadFrame_Impl(CUstream stream, CUcontext context, uint32_t _width,
                       uint32_t _height, Pixel_Format _pix_fmt)
      : cuStream(stream), cuContext(context), pixelFormat(_pix_fmt) {
    pSurface = Surface::Make(pixelFormat, _width, _height, context);
  }

  ~CudaUploadFrame_Impl() { delete pSurface; }
};
} // namespace VPF

CudaUploadFrame *CudaUploadFrame::Make(CUstream cuStream, CUcontext cuContext,
                                       uint32_t width, uint32_t height,
                                       Pixel_Format pixelFormat) {
  return new CudaUploadFrame(cuStream, cuContext, width, height, pixelFormat);
}

CudaUploadFrame::CudaUploadFrame(CUstream cuStream, CUcontext cuContext,
                                 uint32_t width, uint32_t height,
                                 Pixel_Format pix_fmt)
    :

      Task("CudaUploadFrame", CudaUploadFrame::numInputs,
           CudaUploadFrame::numOutputs, cuda_stream_sync, (void *)cuStream) {
  pImpl = new CudaUploadFrame_Impl(cuStream, cuContext, width, height, pix_fmt);
}

CudaUploadFrame::~CudaUploadFrame() { delete pImpl; }

TaskExecStatus CudaUploadFrame::Run() {
  NvtxMark tick(__FUNCTION__);
  if (!GetInput()) {
    return TASK_EXEC_FAIL;
  }

  ClearOutputs();

  auto stream = pImpl->cuStream;
  auto context = pImpl->cuContext;
  auto pSurface = pImpl->pSurface;
  auto pSrcHost = ((Buffer *)GetInput())->GetDataAs<uint8_t>();

  CUDA_MEMCPY2D m = {0};
  m.srcMemoryType = CU_MEMORYTYPE_HOST;
  m.dstMemoryType = CU_MEMORYTYPE_DEVICE;

  for (auto plane = 0; plane < pSurface->NumPlanes(); plane++) {
    CudaCtxPush lock(context);

    m.srcHost = pSrcHost;
    m.srcPitch = pSurface->WidthInBytes(plane);
    m.dstDevice = pSurface->PlanePtr(plane);
    m.dstPitch = pSurface->Pitch(plane);
    m.WidthInBytes = pSurface->WidthInBytes(plane);
    m.Height = pSurface->Height(plane);

    if (CUDA_SUCCESS != cuMemcpy2DAsync(&m, stream)) {
      return TASK_EXEC_FAIL;
    }

    pSrcHost += m.WidthInBytes * m.Height;
  }

  SetOutput(pSurface, 0);
  return TASK_EXEC_SUCCESS;
}

namespace VPF {
struct UploadBuffer_Impl {
  CUstream cuStream;
  CUcontext cuContext;
  CudaBuffer *pBuffer = nullptr;

  UploadBuffer_Impl() = delete;
  UploadBuffer_Impl(const UploadBuffer_Impl &other) = delete;
  UploadBuffer_Impl &operator=(const UploadBuffer_Impl &other) = delete;

<<<<<<< HEAD
  UploadBuffer_Impl(CUstream stream, CUcontext context,
                        uint32_t elem_size, uint32_t num_elems)
=======
  UploadBuffer_Impl(CUstream stream, CUcontext context, uint32_t elem_size,
                    uint32_t num_elems)
>>>>>>> 9e1ba138
      : cuStream(stream), cuContext(context) {
    pBuffer = CudaBuffer::Make(elem_size, num_elems, context);
  }

  ~UploadBuffer_Impl() { delete pBuffer; }
};
<<<<<<< HEAD
} // namespace VPF

UploadBuffer *UploadBuffer::Make(CUstream cuStream, CUcontext cuContext,
                                uint32_t elem_size, uint32_t num_elems) {
=======
}  // namespace VPF

UploadBuffer *UploadBuffer::Make(CUstream cuStream, CUcontext cuContext,
                                 uint32_t elem_size, uint32_t num_elems) {
>>>>>>> 9e1ba138
  return new UploadBuffer(cuStream, cuContext, elem_size, num_elems);
}

UploadBuffer::UploadBuffer(CUstream cuStream, CUcontext cuContext,
<<<<<<< HEAD
                                uint32_t elem_size, uint32_t num_elems)
    :

      Task("UploadBuffer", UploadBuffer::numInputs,
           UploadBuffer::numOutputs, cuda_stream_sync, (void *)cuStream) {
=======
                           uint32_t elem_size, uint32_t num_elems)
    :

      Task("UploadBuffer", UploadBuffer::numInputs, UploadBuffer::numOutputs,
           cuda_stream_sync, (void *)cuStream) {
>>>>>>> 9e1ba138
  pImpl = new UploadBuffer_Impl(cuStream, cuContext, elem_size, num_elems);
}

UploadBuffer::~UploadBuffer() { delete pImpl; }

TaskExecStatus UploadBuffer::Run() {
  NvtxMark tick(__FUNCTION__);
  if (!GetInput()) {
    return TASK_EXEC_FAIL;
  }

  ClearOutputs();

  auto stream = pImpl->cuStream;
  auto context = pImpl->cuContext;
  auto pBuffer = pImpl->pBuffer;
  auto pSrcHost = ((Buffer *)GetInput())->GetDataAs<void>();

  CudaCtxPush lock(context);
<<<<<<< HEAD
  if (CUDA_SUCCESS != cuMemcpyHtoDAsync(pBuffer->GpuMem(), (const void *)pSrcHost,
=======
  if (CUDA_SUCCESS != cuMemcpyHtoDAsync(pBuffer->GpuMem(),
                                        (const void *)pSrcHost,
>>>>>>> 9e1ba138
                                        pBuffer->GetRawMemSize(), stream)) {
    return TASK_EXEC_FAIL;
  }

  SetOutput(pBuffer, 0);
  return TASK_EXEC_SUCCESS;
}

namespace VPF {
struct CudaDownloadSurface_Impl {
  CUstream cuStream;
  CUcontext cuContext;
  Pixel_Format format;
  Buffer *pHostFrame = nullptr;

  CudaDownloadSurface_Impl() = delete;
  CudaDownloadSurface_Impl(const CudaDownloadSurface_Impl &other) = delete;
  CudaDownloadSurface_Impl &
  operator=(const CudaDownloadSurface_Impl &other) = delete;

  CudaDownloadSurface_Impl(CUstream stream, CUcontext context, uint32_t _width,
                           uint32_t _height, Pixel_Format _pix_fmt)
      : cuStream(stream), cuContext(context), format(_pix_fmt) {

    auto bufferSize = _width * _height * GetElemSize(_pix_fmt);

    if (YUV420 == _pix_fmt || NV12 == _pix_fmt || YCBCR == _pix_fmt) {
      bufferSize = bufferSize * 3U / 2U;
    } else if (RGB == _pix_fmt || RGB_PLANAR == _pix_fmt ||
               BGR == _pix_fmt ||
               YUV444 == _pix_fmt ||
               RGB_32F == _pix_fmt ||
               RGB_32F_PLANAR == _pix_fmt) {
      bufferSize = bufferSize * 3U;
    } else if (Y == _pix_fmt) {
    } else {
      stringstream ss;
      ss << __FUNCTION__ << ": unsupported pixel format: " << _pix_fmt << endl;
      throw invalid_argument(ss.str());
    }

    pHostFrame = Buffer::MakeOwnMem(bufferSize, context);
  }

  ~CudaDownloadSurface_Impl() { delete pHostFrame; }
};

struct DownloadCudaBuffer_Impl {
  CUstream cuStream;
  CUcontext cuContext;
  Buffer *pHostBuffer = nullptr;

  DownloadCudaBuffer_Impl() = delete;
  DownloadCudaBuffer_Impl(const DownloadCudaBuffer_Impl &other) = delete;
<<<<<<< HEAD
  DownloadCudaBuffer_Impl &
  operator=(const DownloadCudaBuffer_Impl &other) = delete;

  DownloadCudaBuffer_Impl(CUstream stream, CUcontext context, uint32_t elem_size,
                          uint32_t num_elems)
=======
  DownloadCudaBuffer_Impl &operator=(const DownloadCudaBuffer_Impl &other) =
      delete;

  DownloadCudaBuffer_Impl(CUstream stream, CUcontext context,
                          uint32_t elem_size, uint32_t num_elems)
>>>>>>> 9e1ba138
      : cuStream(stream), cuContext(context) {
    pHostBuffer = Buffer::MakeOwnMem(elem_size * num_elems, context);
  }

  ~DownloadCudaBuffer_Impl() { delete pHostBuffer; }
};
<<<<<<< HEAD
} // namespace VPF
=======
}  // namespace VPF
>>>>>>> 9e1ba138

CudaDownloadSurface *CudaDownloadSurface::Make(CUstream cuStream,
                                               CUcontext cuContext,
                                               uint32_t width, uint32_t height,
                                               Pixel_Format pixelFormat) {
  return new CudaDownloadSurface(cuStream, cuContext, width, height,
                                 pixelFormat);
}

CudaDownloadSurface::CudaDownloadSurface(CUstream cuStream, CUcontext cuContext,
                                         uint32_t width, uint32_t height,
                                         Pixel_Format pix_fmt)
    :

      Task("CudaDownloadSurface", CudaDownloadSurface::numInputs,
           CudaDownloadSurface::numOutputs, cuda_stream_sync,
           (void *)cuStream) {
  pImpl =
      new CudaDownloadSurface_Impl(cuStream, cuContext, width, height, pix_fmt);
}

CudaDownloadSurface::~CudaDownloadSurface() { delete pImpl; }

TaskExecStatus CudaDownloadSurface::Run() {
  NvtxMark tick(__FUNCTION__);

  if (!GetInput()) {
    return TASK_EXEC_FAIL;
  }

  ClearOutputs();

  auto stream = pImpl->cuStream;
  auto context = pImpl->cuContext;
  auto pSurface = (Surface *)GetInput();
  auto pDstHost = ((Buffer *)pImpl->pHostFrame)->GetDataAs<uint8_t>();

  CUDA_MEMCPY2D m = {0};
  m.srcMemoryType = CU_MEMORYTYPE_DEVICE;
  m.dstMemoryType = CU_MEMORYTYPE_HOST;

  for (auto plane = 0; plane < pSurface->NumPlanes(); plane++) {
    CudaCtxPush lock(context);

    m.srcDevice = pSurface->PlanePtr(plane);
    m.srcPitch = pSurface->Pitch(plane);
    m.dstHost = pDstHost;
    m.dstPitch = pSurface->WidthInBytes(plane);
    m.WidthInBytes = pSurface->WidthInBytes(plane);
    m.Height = pSurface->Height(plane);

    if (CUDA_SUCCESS != cuMemcpy2DAsync(&m, stream)) {
      return TASK_EXEC_FAIL;
    }

    pDstHost += m.WidthInBytes * m.Height;
  }

  SetOutput(pImpl->pHostFrame, 0);
  return TASK_EXEC_SUCCESS;
}

<<<<<<< HEAD
DownloadCudaBuffer *DownloadCudaBuffer::Make(CUstream cuStream, CUcontext cuContext,
                                             uint32_t elem_size, uint32_t num_elems) {
=======
DownloadCudaBuffer *DownloadCudaBuffer::Make(CUstream cuStream,
                                             CUcontext cuContext,
                                             uint32_t elem_size,
                                             uint32_t num_elems) {
>>>>>>> 9e1ba138
  return new DownloadCudaBuffer(cuStream, cuContext, elem_size, num_elems);
}

DownloadCudaBuffer::DownloadCudaBuffer(CUstream cuStream, CUcontext cuContext,
<<<<<<< HEAD
                                       uint32_t elem_size, uint32_t num_elems) :
  Task("DownloadCudaBuffer", DownloadCudaBuffer::numInputs,
      DownloadCudaBuffer::numOutputs, cuda_stream_sync,
      (void *)cuStream) {
  pImpl = new DownloadCudaBuffer_Impl(cuStream, cuContext, elem_size, num_elems);
=======
                                       uint32_t elem_size, uint32_t num_elems)
    : Task("DownloadCudaBuffer", DownloadCudaBuffer::numInputs,
           DownloadCudaBuffer::numOutputs, cuda_stream_sync, (void *)cuStream) {
  pImpl =
      new DownloadCudaBuffer_Impl(cuStream, cuContext, elem_size, num_elems);
>>>>>>> 9e1ba138
}

DownloadCudaBuffer::~DownloadCudaBuffer() { delete pImpl; }

TaskExecStatus DownloadCudaBuffer::Run() {
  NvtxMark tick(__FUNCTION__);

  if (!GetInput()) {
    return TASK_EXEC_FAIL;
  }

  ClearOutputs();

  auto stream = pImpl->cuStream;
  auto context = pImpl->cuContext;
  auto pCudaBuffer = (CudaBuffer *)GetInput();
  auto pDstHost = ((Buffer *)pImpl->pHostBuffer)->GetDataAs<void>();

  CudaCtxPush lock(context);
  if (CUDA_SUCCESS != cuMemcpyDtoHAsync(pDstHost, pCudaBuffer->GpuMem(),
                                        pCudaBuffer->GetRawMemSize(), stream)) {
    return TASK_EXEC_FAIL;
  }

  SetOutput(pImpl->pHostBuffer, 0);
  return TASK_EXEC_SUCCESS;
}

namespace VPF {
struct DemuxFrame_Impl {
  size_t videoBytes = 0U;
  FFmpegDemuxer demuxer;
  Buffer *pElementaryVideo;
  Buffer *pMuxingParams;
  Buffer *pSei;
  Buffer *pPktData;

  DemuxFrame_Impl() = delete;
  DemuxFrame_Impl(const DemuxFrame_Impl &other) = delete;
  DemuxFrame_Impl &operator=(const DemuxFrame_Impl &other) = delete;

  explicit DemuxFrame_Impl(const string &url,
                           const map<string, string> &ffmpeg_options)
      : demuxer(url.c_str(), ffmpeg_options) {
    pElementaryVideo = Buffer::MakeOwnMem(0U);
    pMuxingParams = Buffer::MakeOwnMem(sizeof(MuxingParams));
    pSei = Buffer::MakeOwnMem(0U);
    pPktData = Buffer::MakeOwnMem(0U);
  }

  ~DemuxFrame_Impl() {
    delete pElementaryVideo;
    delete pMuxingParams;
    delete pSei;
    delete pPktData;
  }
};
}  // namespace VPF

DemuxFrame *DemuxFrame::Make(const char *url, const char **ffmpeg_options,
                             uint32_t opts_size) {
  return new DemuxFrame(url, ffmpeg_options, opts_size);
}

DemuxFrame::DemuxFrame(const char *url, const char **ffmpeg_options,
                       uint32_t opts_size)
    : Task("DemuxFrame", DemuxFrame::numInputs, DemuxFrame::numOutputs) {
  map<string, string> options;
  if (0 == opts_size % 2) {
    for (auto i = 0; i < opts_size;) {
      auto key = string(ffmpeg_options[i]);
      i++;
      auto value = string(ffmpeg_options[i]);
      i++;

      options.insert(pair<string, string>(key, value));
    }
  }
  pImpl = new DemuxFrame_Impl(url, options);
}

DemuxFrame::~DemuxFrame() { delete pImpl; }

void DemuxFrame::Flush() { pImpl->demuxer.Flush(); }

TaskExecStatus DemuxFrame::Run() {
  NvtxMark tick(__FUNCTION__);
  ClearOutputs();

  uint8_t *pVideo = nullptr;
  MuxingParams params = {0};
  PacketData pkt_data = {0};

  auto &videoBytes = pImpl->videoBytes;
  auto &demuxer = pImpl->demuxer;

  uint8_t *pSEI = nullptr;
  size_t seiBytes = 0U;
  bool needSEI = (nullptr != GetInput(0U));

  auto pSeekCtxBuf = (Buffer *)GetInput(1U);
  if (pSeekCtxBuf) {
    SeekContext seek_ctx = *pSeekCtxBuf->GetDataAs<SeekContext>();
    auto ret = demuxer.Seek(seek_ctx, pVideo, videoBytes, pkt_data,
                            needSEI ? &pSEI : nullptr, &seiBytes);
    if (!ret) {
      return TASK_EXEC_FAIL;
    }
  } else if (!demuxer.Demux(pVideo, videoBytes, pkt_data,
                            needSEI ? &pSEI : nullptr, &seiBytes)) {
    return TASK_EXEC_FAIL;
  }

  if (videoBytes) {
    pImpl->pElementaryVideo->Update(videoBytes, pVideo);
    SetOutput(pImpl->pElementaryVideo, 0U);

    GetParams(params);
    pImpl->pMuxingParams->Update(sizeof(MuxingParams), &params);
    SetOutput(pImpl->pMuxingParams, 1U);
  }

  if (pSEI) {
    pImpl->pSei->Update(seiBytes, pSEI);
    SetOutput(pImpl->pSei, 2U);
  }

  pImpl->pPktData->Update(sizeof(pkt_data), &pkt_data);
  SetOutput((Token*)pImpl->pPktData, 3U);

  return TASK_EXEC_SUCCESS;
}

void DemuxFrame::GetParams(MuxingParams &params) const {
  params.videoContext.width = pImpl->demuxer.GetWidth();
  params.videoContext.height = pImpl->demuxer.GetHeight();
  params.videoContext.num_frames = pImpl->demuxer.GetNumFrames();
  params.videoContext.frameRate = pImpl->demuxer.GetFramerate();
  params.videoContext.avgFrameRate = pImpl->demuxer.GetAvgFramerate();
  params.videoContext.is_vfr = pImpl->demuxer.IsVFR();
  params.videoContext.timeBase = pImpl->demuxer.GetTimebase();
  params.videoContext.streamIndex = pImpl->demuxer.GetVideoStreamIndex();
  params.videoContext.codec = FFmpeg2NvCodecId(pImpl->demuxer.GetVideoCodec());
  params.videoContext.gop_size = pImpl->demuxer.GetGopSize();

  switch (pImpl->demuxer.GetPixelFormat()) {
  case AV_PIX_FMT_YUVJ420P:
  case AV_PIX_FMT_YUV420P:
  case AV_PIX_FMT_NV12:
    params.videoContext.format = NV12;
    break;
  case AV_PIX_FMT_YUV444P:
    params.videoContext.format = YUV444;
    break;
  default:
    stringstream ss;
    ss << "Unsupported FFmpeg pixel format: "
       << av_get_pix_fmt_name(pImpl->demuxer.GetPixelFormat()) << endl;
    throw invalid_argument(ss.str());
    params.videoContext.format = UNDEFINED;
    break;
  }

  switch (pImpl->demuxer.GetColorSpace()) {
  case AVCOL_SPC_BT709:
    params.videoContext.color_space = BT_709;
    break;
  case AVCOL_SPC_BT470BG:
  case AVCOL_SPC_SMPTE170M:
    params.videoContext.color_space = BT_601;
    break;
  default:
    params.videoContext.color_space = UNSPEC;
    break;
  }

  switch (pImpl->demuxer.GetColorRange()) {
  case AVCOL_RANGE_MPEG:
    params.videoContext.color_range = MPEG;
    break;
  case AVCOL_RANGE_JPEG:
    params.videoContext.color_range = JPEG;
    break;
  default:
    params.videoContext.color_range = UDEF;
    break;
  }
}

namespace VPF {
struct ResizeSurface_Impl {
  Surface *pSurface = nullptr;
  CUcontext cu_ctx;
  CUstream cu_str;
  NppStreamContext nppCtx;

  ResizeSurface_Impl(uint32_t width, uint32_t height, Pixel_Format format,
                     CUcontext ctx, CUstream str)
      : cu_ctx(ctx), cu_str(str) {
    SetupNppContext(cu_ctx, cu_str, nppCtx);
  }

  virtual ~ResizeSurface_Impl() = default;

  virtual TaskExecStatus Run(Surface &source) = 0;
};

struct NppResizeSurfacePacked3C_Impl final : ResizeSurface_Impl {
  NppResizeSurfacePacked3C_Impl(uint32_t width, uint32_t height, CUcontext ctx,
                                CUstream str, Pixel_Format format)
      : ResizeSurface_Impl(width, height, format, ctx, str) {
    pSurface = Surface::Make(format, width, height, ctx);
  }

  ~NppResizeSurfacePacked3C_Impl() { delete pSurface; }

  TaskExecStatus Run(Surface &source) {
    NvtxMark tick(__FUNCTION__);

    if (pSurface->PixelFormat() != source.PixelFormat()) {
      return TaskExecStatus::TASK_EXEC_FAIL;
    }

    auto srcPlane = source.GetSurfacePlane();
    auto dstPlane = pSurface->GetSurfacePlane();

    const Npp8u *pSrc = (const Npp8u *)srcPlane->GpuMem();
    int nSrcStep = (int)source.Pitch();
    NppiSize oSrcSize = {0};
    oSrcSize.width = source.Width();
    oSrcSize.height = source.Height();
    NppiRect oSrcRectROI = {0};
    oSrcRectROI.width = oSrcSize.width;
    oSrcRectROI.height = oSrcSize.height;

    Npp8u *pDst = (Npp8u *)dstPlane->GpuMem();
    int nDstStep = (int)pSurface->Pitch();
    NppiSize oDstSize = {0};
    oDstSize.width = pSurface->Width();
    oDstSize.height = pSurface->Height();
    NppiRect oDstRectROI = {0};
    oDstRectROI.width = oDstSize.width;
    oDstRectROI.height = oDstSize.height;
    int eInterpolation = NPPI_INTER_LANCZOS;

    CudaCtxPush ctxPush(cu_ctx);
    auto ret = nppiResize_8u_C3R_Ctx(pSrc, nSrcStep, oSrcSize, oSrcRectROI,
                                     pDst, nDstStep, oDstSize, oDstRectROI,
                                     eInterpolation, nppCtx);
    if (NPP_NO_ERROR != ret) {
      cerr << "Can't resize 3-channel packed image. Error code: " << ret
           << endl;
      return TASK_EXEC_FAIL;
    }

    return TASK_EXEC_SUCCESS;
  }
};

// Resize planar 8 bit surface (YUV420, YCbCr420);
struct NppResizeSurfacePlanar_Impl final : ResizeSurface_Impl {
  NppResizeSurfacePlanar_Impl(uint32_t width, uint32_t height, CUcontext ctx,
                                 CUstream str, Pixel_Format format)
      : ResizeSurface_Impl(width, height, format, ctx, str) {
    pSurface = Surface::Make(format, width, height, ctx);
  }

  ~NppResizeSurfacePlanar_Impl() { delete pSurface; }

  TaskExecStatus Run(Surface &source) {
    NvtxMark tick(__FUNCTION__);

    if (pSurface->PixelFormat() != source.PixelFormat()) {
      cerr << "Actual pixel format is " << source.PixelFormat() << endl;
      cerr << "Expected input format is " << pSurface->PixelFormat() << endl;
      return TaskExecStatus::TASK_EXEC_FAIL;
    }

    for (auto plane = 0; plane < pSurface->NumPlanes(); plane++) {
      auto srcPlane = source.GetSurfacePlane(plane);
      auto dstPlane = pSurface->GetSurfacePlane(plane);

      const Npp8u *pSrc = (const Npp8u *)srcPlane->GpuMem();
      int nSrcStep = (int)srcPlane->Pitch();
      NppiSize oSrcSize = {0};
      oSrcSize.width = srcPlane->Width();
      oSrcSize.height = srcPlane->Height();
      NppiRect oSrcRectROI = {0};
      oSrcRectROI.width = oSrcSize.width;
      oSrcRectROI.height = oSrcSize.height;

      Npp8u *pDst = (Npp8u *)dstPlane->GpuMem();
      int nDstStep = (int)dstPlane->Pitch();
      NppiSize oDstSize = {0};
      oDstSize.width = dstPlane->Width();
      oDstSize.height = dstPlane->Height();
      NppiRect oDstRectROI = {0};
      oDstRectROI.width = oDstSize.width;
      oDstRectROI.height = oDstSize.height;
      int eInterpolation = NPPI_INTER_LANCZOS;

      CudaCtxPush ctxPush(cu_ctx);
      auto ret = nppiResize_8u_C1R_Ctx(pSrc, nSrcStep, oSrcSize, oSrcRectROI,
                                       pDst, nDstStep, oDstSize, oDstRectROI,
                                       eInterpolation, nppCtx);
      if (NPP_NO_ERROR != ret) {
        cerr << "NPP error with code " << ret << endl;
        return TASK_EXEC_FAIL;
      }
    }

    return TASK_EXEC_SUCCESS;
  }
};

struct NppResizeSurfacePacked32F3C_Impl final : ResizeSurface_Impl {
  NppResizeSurfacePacked32F3C_Impl(uint32_t width, uint32_t height, CUcontext ctx,
                                CUstream str, Pixel_Format format)
      : ResizeSurface_Impl(width, height, format, ctx, str) {
    pSurface = Surface::Make(format, width, height, ctx);
  }

  ~NppResizeSurfacePacked32F3C_Impl() { delete pSurface; }

  TaskExecStatus Run(Surface &source) {
    NvtxMark tick(__FUNCTION__);

    if (pSurface->PixelFormat() != source.PixelFormat()) {
      return TaskExecStatus::TASK_EXEC_FAIL;
    }

    auto srcPlane = source.GetSurfacePlane();
    auto dstPlane = pSurface->GetSurfacePlane();

    const Npp32f *pSrc = (const Npp32f *)srcPlane->GpuMem();
    int nSrcStep = (int)source.Pitch();
    NppiSize oSrcSize = {0};
    oSrcSize.width = source.Width();
    oSrcSize.height = source.Height();
    NppiRect oSrcRectROI = {0};
    oSrcRectROI.width = oSrcSize.width;
    oSrcRectROI.height = oSrcSize.height;

    Npp32f *pDst = (Npp32f *)dstPlane->GpuMem();
    int nDstStep = (int)pSurface->Pitch();
    NppiSize oDstSize = {0};
    oDstSize.width = pSurface->Width();
    oDstSize.height = pSurface->Height();
    NppiRect oDstRectROI = {0};
    oDstRectROI.width = oDstSize.width;
    oDstRectROI.height = oDstSize.height;
    int eInterpolation = NPPI_INTER_LANCZOS;

    CudaCtxPush ctxPush(cu_ctx);
    auto ret = nppiResize_32f_C3R_Ctx(pSrc, nSrcStep, oSrcSize, oSrcRectROI,
                                     pDst, nDstStep, oDstSize, oDstRectROI,
                                     eInterpolation, nppCtx);
    if (NPP_NO_ERROR != ret) {
      cerr << "Can't resize 3-channel packed image. Error code: " << ret
           << endl;
      return TASK_EXEC_FAIL;
    }

    return TASK_EXEC_SUCCESS;
  }
};

// Resize planar 8 bit surface (YUV420, YCbCr420);
struct NppResizeSurface32FPlanar_Impl final : ResizeSurface_Impl {
  NppResizeSurface32FPlanar_Impl(uint32_t width, uint32_t height, CUcontext ctx,
                                 CUstream str, Pixel_Format format)
      : ResizeSurface_Impl(width, height, format, ctx, str) {
    pSurface = Surface::Make(format, width, height, ctx);
  }

  ~NppResizeSurface32FPlanar_Impl() { delete pSurface; }

  TaskExecStatus Run(Surface &source) {
    NvtxMark tick(__FUNCTION__);

    if (pSurface->PixelFormat() != source.PixelFormat()) {
      cerr << "Actual pixel format is " << source.PixelFormat() << endl;
      cerr << "Expected input format is " << pSurface->PixelFormat() << endl;
      return TaskExecStatus::TASK_EXEC_FAIL;
    }

    for (auto plane = 0; plane < pSurface->NumPlanes(); plane++) {
      auto srcPlane = source.GetSurfacePlane(plane);
      auto dstPlane = pSurface->GetSurfacePlane(plane);

      const Npp32f *pSrc = (const Npp32f *)srcPlane->GpuMem();
      int nSrcStep = (int)srcPlane->Pitch();
      NppiSize oSrcSize = {0};
      oSrcSize.width = srcPlane->Width();
      oSrcSize.height = srcPlane->Height();
      NppiRect oSrcRectROI = {0};
      oSrcRectROI.width = oSrcSize.width;
      oSrcRectROI.height = oSrcSize.height;

      Npp32f *pDst = (Npp32f *)dstPlane->GpuMem();
      int nDstStep = (int)dstPlane->Pitch();
      NppiSize oDstSize = {0};
      oDstSize.width = dstPlane->Width();
      oDstSize.height = dstPlane->Height();
      NppiRect oDstRectROI = {0};
      oDstRectROI.width = oDstSize.width;
      oDstRectROI.height = oDstSize.height;
      int eInterpolation = NPPI_INTER_LANCZOS;

      CudaCtxPush ctxPush(cu_ctx);
      auto ret = nppiResize_32f_C1R_Ctx(pSrc, nSrcStep, oSrcSize, oSrcRectROI,
                                       pDst, nDstStep, oDstSize, oDstRectROI,
                                       eInterpolation, nppCtx);
      if (NPP_NO_ERROR != ret) {
        cerr << "NPP error with code " << ret << endl;
        return TASK_EXEC_FAIL;
      }
    }

    return TASK_EXEC_SUCCESS;
  }
};

}; // namespace VPF

auto const cuda_stream_sync = [](void *stream) {
  cuStreamSynchronize((CUstream)stream);
};

ResizeSurface::ResizeSurface(uint32_t width, uint32_t height,
                             Pixel_Format format, CUcontext ctx, CUstream str)
    : Task("NppResizeSurface", ResizeSurface::numInputs,
           ResizeSurface::numOutputs, cuda_stream_sync, (void *)str) {
  if (RGB == format || BGR == format) {
    pImpl = new NppResizeSurfacePacked3C_Impl(width, height, ctx, str, format);
  } else if (YUV420 == format || YCBCR == format || YUV444 == format || RGB_PLANAR == format) {
    pImpl = new NppResizeSurfacePlanar_Impl(width, height, ctx, str, format);
  } else if (RGB_32F == format) {
    pImpl = new NppResizeSurfacePacked32F3C_Impl(width, height, ctx, str, format);
  } else if (RGB_32F_PLANAR == format) {
    pImpl = new NppResizeSurface32FPlanar_Impl(width, height, ctx, str, format);
  } else {
    stringstream ss;
    ss << __FUNCTION__;
    ss << ": pixel format not supported";
    throw runtime_error(ss.str());
  }
}

ResizeSurface::~ResizeSurface() { delete pImpl; }

TaskExecStatus ResizeSurface::Run() {
  NvtxMark tick(__FUNCTION__);
  ClearOutputs();

  auto pInputSurface = (Surface *)GetInput();
  if (!pInputSurface) {
    return TASK_EXEC_FAIL;
  }

  if (TASK_EXEC_SUCCESS != pImpl->Run(*pInputSurface)) {
    return TASK_EXEC_FAIL;
  }

  SetOutput(pImpl->pSurface, 0U);
  return TASK_EXEC_SUCCESS;
}

ResizeSurface *ResizeSurface::Make(uint32_t width, uint32_t height,
                                   Pixel_Format format, CUcontext ctx,
                                   CUstream str) {
  return new ResizeSurface(width, height, format, ctx, str);
}<|MERGE_RESOLUTION|>--- conflicted
+++ resolved
@@ -510,47 +510,27 @@
   UploadBuffer_Impl(const UploadBuffer_Impl &other) = delete;
   UploadBuffer_Impl &operator=(const UploadBuffer_Impl &other) = delete;
 
-<<<<<<< HEAD
-  UploadBuffer_Impl(CUstream stream, CUcontext context,
-                        uint32_t elem_size, uint32_t num_elems)
-=======
   UploadBuffer_Impl(CUstream stream, CUcontext context, uint32_t elem_size,
                     uint32_t num_elems)
->>>>>>> 9e1ba138
       : cuStream(stream), cuContext(context) {
     pBuffer = CudaBuffer::Make(elem_size, num_elems, context);
   }
 
   ~UploadBuffer_Impl() { delete pBuffer; }
 };
-<<<<<<< HEAD
-} // namespace VPF
-
-UploadBuffer *UploadBuffer::Make(CUstream cuStream, CUcontext cuContext,
-                                uint32_t elem_size, uint32_t num_elems) {
-=======
 }  // namespace VPF
 
 UploadBuffer *UploadBuffer::Make(CUstream cuStream, CUcontext cuContext,
                                  uint32_t elem_size, uint32_t num_elems) {
->>>>>>> 9e1ba138
   return new UploadBuffer(cuStream, cuContext, elem_size, num_elems);
 }
 
 UploadBuffer::UploadBuffer(CUstream cuStream, CUcontext cuContext,
-<<<<<<< HEAD
-                                uint32_t elem_size, uint32_t num_elems)
-    :
-
-      Task("UploadBuffer", UploadBuffer::numInputs,
-           UploadBuffer::numOutputs, cuda_stream_sync, (void *)cuStream) {
-=======
                            uint32_t elem_size, uint32_t num_elems)
     :
 
       Task("UploadBuffer", UploadBuffer::numInputs, UploadBuffer::numOutputs,
            cuda_stream_sync, (void *)cuStream) {
->>>>>>> 9e1ba138
   pImpl = new UploadBuffer_Impl(cuStream, cuContext, elem_size, num_elems);
 }
 
@@ -570,12 +550,8 @@
   auto pSrcHost = ((Buffer *)GetInput())->GetDataAs<void>();
 
   CudaCtxPush lock(context);
-<<<<<<< HEAD
-  if (CUDA_SUCCESS != cuMemcpyHtoDAsync(pBuffer->GpuMem(), (const void *)pSrcHost,
-=======
   if (CUDA_SUCCESS != cuMemcpyHtoDAsync(pBuffer->GpuMem(),
                                         (const void *)pSrcHost,
->>>>>>> 9e1ba138
                                         pBuffer->GetRawMemSize(), stream)) {
     return TASK_EXEC_FAIL;
   }
@@ -630,30 +606,18 @@
 
   DownloadCudaBuffer_Impl() = delete;
   DownloadCudaBuffer_Impl(const DownloadCudaBuffer_Impl &other) = delete;
-<<<<<<< HEAD
-  DownloadCudaBuffer_Impl &
-  operator=(const DownloadCudaBuffer_Impl &other) = delete;
-
-  DownloadCudaBuffer_Impl(CUstream stream, CUcontext context, uint32_t elem_size,
-                          uint32_t num_elems)
-=======
   DownloadCudaBuffer_Impl &operator=(const DownloadCudaBuffer_Impl &other) =
       delete;
 
   DownloadCudaBuffer_Impl(CUstream stream, CUcontext context,
                           uint32_t elem_size, uint32_t num_elems)
->>>>>>> 9e1ba138
       : cuStream(stream), cuContext(context) {
     pHostBuffer = Buffer::MakeOwnMem(elem_size * num_elems, context);
   }
 
   ~DownloadCudaBuffer_Impl() { delete pHostBuffer; }
 };
-<<<<<<< HEAD
-} // namespace VPF
-=======
 }  // namespace VPF
->>>>>>> 9e1ba138
 
 CudaDownloadSurface *CudaDownloadSurface::Make(CUstream cuStream,
                                                CUcontext cuContext,
@@ -716,32 +680,19 @@
   return TASK_EXEC_SUCCESS;
 }
 
-<<<<<<< HEAD
-DownloadCudaBuffer *DownloadCudaBuffer::Make(CUstream cuStream, CUcontext cuContext,
-                                             uint32_t elem_size, uint32_t num_elems) {
-=======
 DownloadCudaBuffer *DownloadCudaBuffer::Make(CUstream cuStream,
                                              CUcontext cuContext,
                                              uint32_t elem_size,
                                              uint32_t num_elems) {
->>>>>>> 9e1ba138
   return new DownloadCudaBuffer(cuStream, cuContext, elem_size, num_elems);
 }
 
 DownloadCudaBuffer::DownloadCudaBuffer(CUstream cuStream, CUcontext cuContext,
-<<<<<<< HEAD
-                                       uint32_t elem_size, uint32_t num_elems) :
-  Task("DownloadCudaBuffer", DownloadCudaBuffer::numInputs,
-      DownloadCudaBuffer::numOutputs, cuda_stream_sync,
-      (void *)cuStream) {
-  pImpl = new DownloadCudaBuffer_Impl(cuStream, cuContext, elem_size, num_elems);
-=======
                                        uint32_t elem_size, uint32_t num_elems)
     : Task("DownloadCudaBuffer", DownloadCudaBuffer::numInputs,
            DownloadCudaBuffer::numOutputs, cuda_stream_sync, (void *)cuStream) {
   pImpl =
       new DownloadCudaBuffer_Impl(cuStream, cuContext, elem_size, num_elems);
->>>>>>> 9e1ba138
 }
 
 DownloadCudaBuffer::~DownloadCudaBuffer() { delete pImpl; }
