/*
 * Copyright 2019 NVIDIA Corporation
 * Copyright 2021 Videonetics Technology Private Limited
 * 
 * Licensed under the Apache License, Version 2.0 (the "License");
 * you may not use this file except in compliance with the License.
 * You may obtain a copy of the License at
 *    http://www.apache.org/licenses/LICENSE-2.0
 * Unless required by applicable law or agreed to in writing, software
 * distributed under the License is distributed on an "AS IS" BASIS,
 * WITHOUT WARRANTIES OR CONDITIONS OF ANY KIND, either express or implied.
 * See the License for the specific language governing permissions and
 * limitations under the License.
 */

#include <chrono>
#include <fstream>
#include <map>
#include <queue>
#include <sstream>
#include <stdexcept>
#include <string>
#include <vector>

#include "CodecsSupport.hpp"
#include "MemoryInterfaces.hpp"
#include "NppCommon.hpp"
#include "Tasks.hpp"

#include "NvCodecCLIOptions.h"
#include "NvCodecUtils.h"
#include "NvEncoderCuda.h"

#include "FFmpegDemuxer.h"
#include "NvDecoder.h"

extern "C" {
#include <libavutil/pixdesc.h>
}

using namespace VPF;
using namespace std;
using namespace chrono;

constexpr auto TASK_EXEC_SUCCESS = TaskExecStatus::TASK_EXEC_SUCCESS;
constexpr auto TASK_EXEC_FAIL = TaskExecStatus::TASK_EXEC_FAIL;

namespace VPF {

auto const cuda_stream_sync = [](void *stream) {
  cuStreamSynchronize((CUstream)stream);
};

struct NvencEncodeFrame_Impl {
  using packet = vector<uint8_t>;

  NV_ENC_BUFFER_FORMAT enc_buffer_format;
  queue<packet> packetQueue;
  vector<uint8_t> lastPacket;
  Buffer *pElementaryVideo;
  NvEncoderCuda *pEncoderCuda = nullptr;
  CUcontext context = nullptr;
  CUstream stream = 0;
  bool didEncode = false;
  bool didFlush = false;
  NV_ENC_RECONFIGURE_PARAMS recfg_params;
  NV_ENC_INITIALIZE_PARAMS &init_params;
  NV_ENC_CONFIG encodeConfig;

  NvencEncodeFrame_Impl() = delete;
  NvencEncodeFrame_Impl(const NvencEncodeFrame_Impl &other) = delete;
  NvencEncodeFrame_Impl &operator=(const NvencEncodeFrame_Impl &other) = delete;

  NvencEncodeFrame_Impl(NV_ENC_BUFFER_FORMAT format,
                        NvEncoderClInterface &cli_iface, CUcontext ctx,
                        CUstream str, int32_t width, int32_t height,
                        bool verbose)
      : init_params(recfg_params.reInitEncodeParams) {
    pElementaryVideo = Buffer::Make(0U);

    context = ctx;
    stream = str;
    pEncoderCuda = new NvEncoderCuda(context, width, height, format);
    enc_buffer_format = format;

    init_params = {NV_ENC_INITIALIZE_PARAMS_VER};
    encodeConfig = {NV_ENC_CONFIG_VER};
    init_params.encodeConfig = &encodeConfig;

    cli_iface.SetupInitParams(init_params, false, pEncoderCuda->GetApi(),
                              pEncoderCuda->GetEncoder(), verbose);

    pEncoderCuda->CreateEncoder(&init_params);
  }

  bool Reconfigure(NvEncoderClInterface &cli_iface, bool force_idr,
                   bool reset_enc, bool verbose) {
    recfg_params.version = NV_ENC_RECONFIGURE_PARAMS_VER;
    recfg_params.resetEncoder = reset_enc;
    recfg_params.forceIDR = force_idr;

    cli_iface.SetupInitParams(init_params, true, pEncoderCuda->GetApi(),
                              pEncoderCuda->GetEncoder(), verbose);

    return pEncoderCuda->Reconfigure(&recfg_params);
  }

  ~NvencEncodeFrame_Impl() {
    pEncoderCuda->DestroyEncoder();
    delete pEncoderCuda;
    delete pElementaryVideo;
  }
};
} // namespace VPF

NvencEncodeFrame *NvencEncodeFrame::Make(CUstream cuStream, CUcontext cuContext,
                                         NvEncoderClInterface &cli_iface,
                                         NV_ENC_BUFFER_FORMAT format,
                                         uint32_t width, uint32_t height,
                                         bool verbose) {
  return new NvencEncodeFrame(cuStream, cuContext, cli_iface, format, width,
                              height, verbose);
}

bool VPF::NvencEncodeFrame::Reconfigure(NvEncoderClInterface &cli_iface,
                                        bool force_idr, bool reset_enc,
                                        bool verbose) {
  return pImpl->Reconfigure(cli_iface, force_idr, reset_enc, verbose);
}

NvencEncodeFrame::NvencEncodeFrame(CUstream cuStream, CUcontext cuContext,
                                   NvEncoderClInterface &cli_iface,
                                   NV_ENC_BUFFER_FORMAT format, uint32_t width,
                                   uint32_t height, bool verbose)
    :

      Task("NvencEncodeFrame", NvencEncodeFrame::numInputs,
           NvencEncodeFrame::numOutputs, cuda_stream_sync, (void *)cuStream) {
  pImpl = new NvencEncodeFrame_Impl(format, cli_iface, cuContext, cuStream,
                                    width, height, verbose);
}

NvencEncodeFrame::~NvencEncodeFrame() { delete pImpl; };

TaskExecStatus NvencEncodeFrame::Run() {
  NvtxMark tick(__FUNCTION__);
  SetOutput(nullptr, 0U);

  try {
    auto &pEncoderCuda = pImpl->pEncoderCuda;
    auto &didFlush = pImpl->didFlush;
    auto &didEncode = pImpl->didEncode;
    auto &context = pImpl->context;
    auto input = (Surface *)GetInput(0U);
    vector<vector<uint8_t>> encPackets;

    if (input) {
      auto &stream = pImpl->stream;
      const NvEncInputFrame *encoderInputFrame =
          pEncoderCuda->GetNextInputFrame();
      auto width = input->Width(), height = input->Height(),
           pitch = input->Pitch();

      bool is_resize_needed = (pEncoderCuda->GetEncodeWidth() != width) ||
                              (pEncoderCuda->GetEncodeHeight() != height);

      if (is_resize_needed) {
        return TASK_EXEC_FAIL;
      } else {
        NvEncoderCuda::CopyToDeviceFrame(
            context, stream, (void *)input->PlanePtr(), pitch,
            (CUdeviceptr)encoderInputFrame->inputPtr,
            (int32_t)encoderInputFrame->pitch, pEncoderCuda->GetEncodeWidth(),
            pEncoderCuda->GetEncodeHeight(), CU_MEMORYTYPE_DEVICE,
            encoderInputFrame->bufferFormat, encoderInputFrame->chromaOffsets,
            encoderInputFrame->numChromaPlanes);
      }
      cuStreamSynchronize(stream);

      auto pSEI = (Buffer *)GetInput(2U);
      NV_ENC_SEI_PAYLOAD payload = {0};
      if (pSEI) {
        payload.payloadSize = pSEI->GetRawMemSize();
        // Unregistered user data for H.265 and H.264 both;
        payload.payloadType = 5;
        payload.payload = pSEI->GetDataAs<uint8_t>();
      }

      auto const seiNumber = pSEI ? 1U : 0U;
      auto pPayload = pSEI ? &payload : nullptr;

      auto sync = GetInput(1U);
      if (sync) {
        pEncoderCuda->EncodeFrame(encPackets, nullptr, false, seiNumber,
                                  pPayload);
      } else {
        pEncoderCuda->EncodeFrame(encPackets, nullptr, true, seiNumber,
                                  pPayload);
      }
      didEncode = true;
    } else if (didEncode && !didFlush) {
      // No input after a while means we're flushing;
      pEncoderCuda->EndEncode(encPackets);
      didFlush = true;
    }

    /* Push encoded packets into queue;
     */
    for (auto &packet : encPackets) {
      pImpl->packetQueue.push(packet);
    }

    /* Then return least recent packet;
     */
    pImpl->lastPacket.clear();
    if (!pImpl->packetQueue.empty()) {
      pImpl->lastPacket = pImpl->packetQueue.front();
      pImpl->pElementaryVideo->Update(pImpl->lastPacket.size(),
                                      (void *)pImpl->lastPacket.data());
      pImpl->packetQueue.pop();
      SetOutput(pImpl->pElementaryVideo, 0U);
    }

    return TASK_EXEC_SUCCESS;
  } catch (exception &e) {
    cerr << e.what() << endl;
    return TASK_EXEC_FAIL;
  }
}

namespace VPF {
struct NvdecDecodeFrame_Impl {
  NvDecoder nvDecoder;
  Surface *pLastSurface = nullptr;
  Buffer *pPacketData = nullptr;
  CUstream stream = 0;
  CUcontext context = nullptr;
  bool didDecode = false;

  NvdecDecodeFrame_Impl() = delete;
  NvdecDecodeFrame_Impl(const NvdecDecodeFrame_Impl &other) = delete;
  NvdecDecodeFrame_Impl &operator=(const NvdecDecodeFrame_Impl &other) = delete;

  NvdecDecodeFrame_Impl(CUstream cuStream, CUcontext cuContext,
                        cudaVideoCodec videoCodec, Pixel_Format format)
      : stream(cuStream), context(cuContext),
        nvDecoder(cuStream, cuContext, videoCodec) {
    pLastSurface = Surface::Make(format);
    pPacketData = Buffer::MakeOwnMem(sizeof(PacketData));
  }

  ~NvdecDecodeFrame_Impl() {
    delete pLastSurface;
    delete pPacketData;
  }
};
} // namespace VPF

NvdecDecodeFrame *NvdecDecodeFrame::Make(CUstream cuStream, CUcontext cuContext,
                                         cudaVideoCodec videoCodec,
                                         uint32_t decodedFramesPoolSize,
                                         uint32_t coded_width,
                                         uint32_t coded_height,
                                         Pixel_Format format) {
  return new NvdecDecodeFrame(cuStream, cuContext, videoCodec,
                              decodedFramesPoolSize, coded_width, coded_height,
                              format);
}

NvdecDecodeFrame::NvdecDecodeFrame(CUstream cuStream, CUcontext cuContext,
                                   cudaVideoCodec videoCodec,
                                   uint32_t decodedFramesPoolSize,
                                   uint32_t coded_width, uint32_t coded_height,
                                   Pixel_Format format)
    :

      Task("NvdecDecodeFrame", NvdecDecodeFrame::numInputs,
           NvdecDecodeFrame::numOutputs, cuda_stream_sync, (void *)cuStream) {
  pImpl = new NvdecDecodeFrame_Impl(cuStream, cuContext, videoCodec, format);
}

NvdecDecodeFrame::~NvdecDecodeFrame() {
  auto lastSurface = pImpl->pLastSurface->PlanePtr();
  pImpl->nvDecoder.UnlockSurface(lastSurface);
  delete pImpl;
}

TaskExecStatus NvdecDecodeFrame::Run() {
  NvtxMark tick(__FUNCTION__);
  ClearOutputs();

  auto &decoder = pImpl->nvDecoder;
  auto pEncFrame = (Buffer *)GetInput();

  if (!pEncFrame && !pImpl->didDecode) {
    /* Empty input given + we've never did decoding means something went wrong;
     * Otherwise (no input + we did decode) means we're flushing;
     */
    return TASK_EXEC_FAIL;
  }

  bool isSurfaceReturned = false;
  uint64_t timestamp = 0U;
  auto pPktData = (Buffer *)GetInput(1U);
  if (pPktData) {
    auto p_pkt_data = pPktData->GetDataAs<PacketData>();
    timestamp = p_pkt_data->pts;
    pImpl->pPacketData->Update(sizeof(*p_pkt_data), p_pkt_data);
  }

  auto const no_eos = nullptr != GetInput(2);

  /* This will feed decoder with input timestamp.
   * It will also return surface + it's timestamp.
   * So timestamp is input + output parameter. */
  DecodedFrameContext dec_ctx;
  if(no_eos){
    dec_ctx.no_eos = true;
  }

  try {
    isSurfaceReturned =
        decoder.DecodeLockSurface(pEncFrame, timestamp, dec_ctx);
    pImpl->didDecode = true;
  } catch (exception &e) {
    cerr << e.what() << endl;
    return TASK_EXEC_FAIL;
  }

  if (isSurfaceReturned) {
    // Unlock last surface because we will use it later;
    auto lastSurface = pImpl->pLastSurface->PlanePtr();
    decoder.UnlockSurface(lastSurface);

    // Update the reconstructed frame data;
    auto rawW = decoder.GetWidth();
    auto rawH = decoder.GetHeight() + decoder.GetChromaHeight();
    auto rawP = decoder.GetDeviceFramePitch();

    SurfacePlane tmpPlane(rawW, rawH, rawP, sizeof(uint8_t), dec_ctx.mem);
    pImpl->pLastSurface->Update(&tmpPlane, 1);
    SetOutput(pImpl->pLastSurface, 0U);

    // Update the reconstructed frame timestamp;
    auto p_packet_data = pImpl->pPacketData->GetDataAs<PacketData>();
    memset(p_packet_data, 0, sizeof(*p_packet_data));
    p_packet_data->pts = dec_ctx.pts;
    p_packet_data->poc = dec_ctx.poc;
    SetOutput(pImpl->pPacketData, 1U);

    return TASK_EXEC_SUCCESS;
  }

  /* If we have input and don't get output so far that's fine.
   * Otherwise input is NULL and we're flusing so we shall get frame.
   */
  return pEncFrame ? TASK_EXEC_SUCCESS : TASK_EXEC_FAIL;
}

void NvdecDecodeFrame::GetDecodedFrameParams(uint32_t &width, uint32_t &height,
                                             uint32_t &elem_size) {
  width = pImpl->nvDecoder.GetWidth();
  height = pImpl->nvDecoder.GetHeight();
  elem_size = (pImpl->nvDecoder.GetBitDepth() + 7) / 8;
}

uint32_t NvdecDecodeFrame::GetDeviceFramePitch() {
  return uint32_t(pImpl->nvDecoder.GetDeviceFramePitch());
}

namespace VPF {
auto const format_name = [](Pixel_Format format) {
  stringstream ss;

  switch (format) {
  case UNDEFINED:
    return "UNDEFINED";
  case Y:
    return "Y";
  case RGB:
    return "RGB";
  case NV12:
    return "NV12";
  case YUV420:
    return "YUV420";
  case RGB_PLANAR:
    return "RGB_PLANAR";
  case BGR:
    return "BGR";
  case YCBCR:
    return "YCBCR";
  case YUV444:
    return "YUV444";
  case RGB_32F:
    return "RGB_32F";
  case RGB_32F_PLANAR:
    return "RGB_32F_PLANAR";
<<<<<<< HEAD
  case RGB_32F_PLANAR_CONTIGUOUS:
    return "RGB_32F_PLANAR_CONTIGUOUS";
=======
>>>>>>> fe921910
  default:
    ss << format;
    return ss.str().c_str();
  }
};

static size_t GetElemSize(Pixel_Format format) {
  stringstream ss;

  switch (format) {
  case RGB_PLANAR:
  case YUV444:
  case YUV420:
  case YCBCR:
  case NV12:
  case RGB:
  case BGR:
  case Y:
    return sizeof(uint8_t);
  case RGB_32F:
  case RGB_32F_PLANAR:
<<<<<<< HEAD
  case RGB_32F_PLANAR_CONTIGUOUS:
=======
>>>>>>> fe921910
    return sizeof(float);
  default:
    ss << __FUNCTION__;
    ss << ": unsupported pixel format: " << format_name(format);
    throw invalid_argument(ss.str());
  }
}

struct CudaUploadFrame_Impl {
  CUstream cuStream;
  CUcontext cuContext;
  Surface *pSurface = nullptr;
  Pixel_Format pixelFormat;

  CudaUploadFrame_Impl() = delete;
  CudaUploadFrame_Impl(const CudaUploadFrame_Impl &other) = delete;
  CudaUploadFrame_Impl &operator=(const CudaUploadFrame_Impl &other) = delete;

  CudaUploadFrame_Impl(CUstream stream, CUcontext context, uint32_t _width,
                       uint32_t _height, Pixel_Format _pix_fmt)
      : cuStream(stream), cuContext(context), pixelFormat(_pix_fmt) {
    pSurface = Surface::Make(pixelFormat, _width, _height, context);
  }

  ~CudaUploadFrame_Impl() { delete pSurface; }
};
} // namespace VPF

CudaUploadFrame *CudaUploadFrame::Make(CUstream cuStream, CUcontext cuContext,
                                       uint32_t width, uint32_t height,
                                       Pixel_Format pixelFormat) {
  return new CudaUploadFrame(cuStream, cuContext, width, height, pixelFormat);
}

CudaUploadFrame::CudaUploadFrame(CUstream cuStream, CUcontext cuContext,
                                 uint32_t width, uint32_t height,
                                 Pixel_Format pix_fmt)
    :

      Task("CudaUploadFrame", CudaUploadFrame::numInputs,
           CudaUploadFrame::numOutputs, cuda_stream_sync, (void *)cuStream) {
  pImpl = new CudaUploadFrame_Impl(cuStream, cuContext, width, height, pix_fmt);
}

CudaUploadFrame::~CudaUploadFrame() { delete pImpl; }

TaskExecStatus CudaUploadFrame::Run() {
  NvtxMark tick(__FUNCTION__);
  if (!GetInput()) {
    return TASK_EXEC_FAIL;
  }

  ClearOutputs();

  auto stream = pImpl->cuStream;
  auto context = pImpl->cuContext;
  auto pSurface = pImpl->pSurface;
  auto pSrcHost = ((Buffer *)GetInput())->GetDataAs<uint8_t>();

  CUDA_MEMCPY2D m = {0};
  m.srcMemoryType = CU_MEMORYTYPE_HOST;
  m.dstMemoryType = CU_MEMORYTYPE_DEVICE;

  for (auto plane = 0; plane < pSurface->NumPlanes(); plane++) {
    CudaCtxPush lock(context);

    m.srcHost = pSrcHost;
    m.srcPitch = pSurface->WidthInBytes(plane);
    m.dstDevice = pSurface->PlanePtr(plane);
    m.dstPitch = pSurface->Pitch(plane);
    m.WidthInBytes = pSurface->WidthInBytes(plane);
    m.Height = pSurface->Height(plane);

    if (CUDA_SUCCESS != cuMemcpy2DAsync(&m, stream)) {
      return TASK_EXEC_FAIL;
    }

    pSrcHost += m.WidthInBytes * m.Height;
  }

  SetOutput(pSurface, 0);
  return TASK_EXEC_SUCCESS;
}

namespace VPF {
struct CudaDownloadSurface_Impl {
  CUstream cuStream;
  CUcontext cuContext;
  Pixel_Format format;
  Buffer *pHostFrame = nullptr;

  CudaDownloadSurface_Impl() = delete;
  CudaDownloadSurface_Impl(const CudaDownloadSurface_Impl &other) = delete;
  CudaDownloadSurface_Impl &
  operator=(const CudaDownloadSurface_Impl &other) = delete;

  CudaDownloadSurface_Impl(CUstream stream, CUcontext context, uint32_t _width,
                           uint32_t _height, Pixel_Format _pix_fmt)
      : cuStream(stream), cuContext(context), format(_pix_fmt) {

    auto bufferSize = _width * _height * GetElemSize(_pix_fmt);

    if (YUV420 == _pix_fmt || NV12 == _pix_fmt || YCBCR == _pix_fmt) {
      bufferSize = bufferSize * 3U / 2U;
    } else if (RGB == _pix_fmt || RGB_PLANAR == _pix_fmt ||
               BGR == _pix_fmt ||
               YUV444 == _pix_fmt ||
               RGB_32F == _pix_fmt ||
<<<<<<< HEAD
               RGB_32F_PLANAR == _pix_fmt || RGB_32F_PLANAR_CONTIGUOUS == _pix_fmt) {
=======
               RGB_32F_PLANAR == _pix_fmt) {
>>>>>>> fe921910
      bufferSize = bufferSize * 3U;
    } else if (Y == _pix_fmt) {
    } else {
      stringstream ss;
      ss << __FUNCTION__ << ": unsupported pixel format: " << _pix_fmt << endl;
      throw invalid_argument(ss.str());
    }

    pHostFrame = Buffer::MakeOwnMem(bufferSize, context);
  }

  ~CudaDownloadSurface_Impl() { delete pHostFrame; }
};
} // namespace VPF

CudaDownloadSurface *CudaDownloadSurface::Make(CUstream cuStream,
                                               CUcontext cuContext,
                                               uint32_t width, uint32_t height,
                                               Pixel_Format pixelFormat) {
  return new CudaDownloadSurface(cuStream, cuContext, width, height,
                                 pixelFormat);
}

CudaDownloadSurface::CudaDownloadSurface(CUstream cuStream, CUcontext cuContext,
                                         uint32_t width, uint32_t height,
                                         Pixel_Format pix_fmt)
    :

      Task("CudaDownloadSurface", CudaDownloadSurface::numInputs,
           CudaDownloadSurface::numOutputs, cuda_stream_sync,
           (void *)cuStream) {
  pImpl =
      new CudaDownloadSurface_Impl(cuStream, cuContext, width, height, pix_fmt);
}

CudaDownloadSurface::~CudaDownloadSurface() { delete pImpl; }

TaskExecStatus CudaDownloadSurface::Run() {
  NvtxMark tick(__FUNCTION__);

  if (!GetInput()) {
    return TASK_EXEC_FAIL;
  }

  ClearOutputs();

  auto stream = pImpl->cuStream;
  auto context = pImpl->cuContext;
  auto pSurface = (Surface *)GetInput();
  auto pDstHost = ((Buffer *)pImpl->pHostFrame)->GetDataAs<uint8_t>();

  CUDA_MEMCPY2D m = {0};
  m.srcMemoryType = CU_MEMORYTYPE_DEVICE;
  m.dstMemoryType = CU_MEMORYTYPE_HOST;

  for (auto plane = 0; plane < pSurface->NumPlanes(); plane++) {
    CudaCtxPush lock(context);

    m.srcDevice = pSurface->PlanePtr(plane);
    m.srcPitch = pSurface->Pitch(plane);
    m.dstHost = pDstHost;
    m.dstPitch = pSurface->WidthInBytes(plane);
    m.WidthInBytes = pSurface->WidthInBytes(plane);
    m.Height = pSurface->Height(plane);

    if (CUDA_SUCCESS != cuMemcpy2DAsync(&m, stream)) {
      return TASK_EXEC_FAIL;
    }

    pDstHost += m.WidthInBytes * m.Height;
  }

  SetOutput(pImpl->pHostFrame, 0);
  return TASK_EXEC_SUCCESS;
}

namespace VPF {
struct DemuxFrame_Impl {
  size_t videoBytes = 0U;
  FFmpegDemuxer demuxer;
  Buffer *pElementaryVideo;
  Buffer *pMuxingParams;
  Buffer *pSei;
  Buffer *pPktData;

  DemuxFrame_Impl() = delete;
  DemuxFrame_Impl(const DemuxFrame_Impl &other) = delete;
  DemuxFrame_Impl &operator=(const DemuxFrame_Impl &other) = delete;

  explicit DemuxFrame_Impl(const string &url,
                           const map<string, string> &ffmpeg_options)
      : demuxer(url.c_str(), ffmpeg_options) {
    pElementaryVideo = Buffer::MakeOwnMem(0U);
    pMuxingParams = Buffer::MakeOwnMem(sizeof(MuxingParams));
    pSei = Buffer::MakeOwnMem(0U);
    pPktData = Buffer::MakeOwnMem(0U);
  }

  ~DemuxFrame_Impl() {
    delete pElementaryVideo;
    delete pMuxingParams;
    delete pSei;
    delete pPktData;
  }
};
} // namespace VPF

DemuxFrame *DemuxFrame::Make(const char *url, const char **ffmpeg_options,
                             uint32_t opts_size) {
  return new DemuxFrame(url, ffmpeg_options, opts_size);
}

DemuxFrame::DemuxFrame(const char *url, const char **ffmpeg_options,
                       uint32_t opts_size)
    : Task("DemuxFrame", DemuxFrame::numInputs, DemuxFrame::numOutputs) {
  map<string, string> options;
  if (0 == opts_size % 2) {
    for (auto i = 0; i < opts_size;) {
      auto key = string(ffmpeg_options[i]);
      i++;
      auto value = string(ffmpeg_options[i]);
      i++;

      options.insert(pair<string, string>(key, value));
    }
  }
  pImpl = new DemuxFrame_Impl(url, options);
}

DemuxFrame::~DemuxFrame() { delete pImpl; }

void DemuxFrame::Flush() { pImpl->demuxer.Flush(); }

TaskExecStatus DemuxFrame::Run() {
  NvtxMark tick(__FUNCTION__);
  ClearOutputs();

  uint8_t *pVideo = nullptr;
  MuxingParams params = {0};
  PacketData pkt_data = {0};

  auto &videoBytes = pImpl->videoBytes;
  auto &demuxer = pImpl->demuxer;

  uint8_t *pSEI = nullptr;
  size_t seiBytes = 0U;
  bool needSEI = (nullptr != GetInput(0U));

  auto pSeekCtxBuf = (Buffer *)GetInput(1U);
  if (pSeekCtxBuf) {
    SeekContext seek_ctx = *pSeekCtxBuf->GetDataAs<SeekContext>();
    auto ret = demuxer.Seek(seek_ctx, pVideo, videoBytes, pkt_data,
                            needSEI ? &pSEI : nullptr, &seiBytes);
    if (!ret) {
      return TASK_EXEC_FAIL;
    }
  } else if (!demuxer.Demux(pVideo, videoBytes, pkt_data,
                            needSEI ? &pSEI : nullptr, &seiBytes)) {
    return TASK_EXEC_FAIL;
  }

  if (videoBytes) {
    pImpl->pElementaryVideo->Update(videoBytes, pVideo);
    SetOutput(pImpl->pElementaryVideo, 0U);

    GetParams(params);
    pImpl->pMuxingParams->Update(sizeof(MuxingParams), &params);
    SetOutput(pImpl->pMuxingParams, 1U);
  }

  if (pSEI) {
    pImpl->pSei->Update(seiBytes, pSEI);
    SetOutput(pImpl->pSei, 2U);
  }

  pImpl->pPktData->Update(sizeof(pkt_data), &pkt_data);
  SetOutput((Token*)pImpl->pPktData, 3U);

  return TASK_EXEC_SUCCESS;
}

void DemuxFrame::GetParams(MuxingParams &params) const {
  params.videoContext.width = pImpl->demuxer.GetWidth();
  params.videoContext.height = pImpl->demuxer.GetHeight();
  params.videoContext.num_frames = pImpl->demuxer.GetNumFrames();
  params.videoContext.frameRate = pImpl->demuxer.GetFramerate();
  params.videoContext.avgFrameRate = pImpl->demuxer.GetAvgFramerate();
  params.videoContext.is_vfr = pImpl->demuxer.IsVFR();
  params.videoContext.timeBase = pImpl->demuxer.GetTimebase();
  params.videoContext.streamIndex = pImpl->demuxer.GetVideoStreamIndex();
  params.videoContext.codec = FFmpeg2NvCodecId(pImpl->demuxer.GetVideoCodec());
  params.videoContext.gop_size = pImpl->demuxer.GetGopSize();

  switch (pImpl->demuxer.GetPixelFormat()) {
  case AV_PIX_FMT_YUVJ420P:
  case AV_PIX_FMT_YUV420P:
  case AV_PIX_FMT_NV12:
    params.videoContext.format = NV12;
    break;
  case AV_PIX_FMT_YUV444P:
    params.videoContext.format = YUV444;
    break;
  default:
    stringstream ss;
    ss << "Unsupported FFmpeg pixel format: "
       << av_get_pix_fmt_name(pImpl->demuxer.GetPixelFormat()) << endl;
    throw invalid_argument(ss.str());
    params.videoContext.format = UNDEFINED;
    break;
  }

  switch (pImpl->demuxer.GetColorSpace()) {
  case AVCOL_SPC_BT709:
    params.videoContext.color_space = BT_709;
    break;
  case AVCOL_SPC_BT470BG:
  case AVCOL_SPC_SMPTE170M:
    params.videoContext.color_space = BT_601;
    break;
  default:
    params.videoContext.color_space = UNSPEC;
    break;
  }

  switch (pImpl->demuxer.GetColorRange()) {
  case AVCOL_RANGE_MPEG:
    params.videoContext.color_range = MPEG;
    break;
  case AVCOL_RANGE_JPEG:
    params.videoContext.color_range = JPEG;
    break;
  default:
    params.videoContext.color_range = UDEF;
    break;
  }
}

namespace VPF {
struct ResizeSurface_Impl {
  Surface *pSurface = nullptr;
  CUcontext cu_ctx;
  CUstream cu_str;
  NppStreamContext nppCtx;

  ResizeSurface_Impl(uint32_t width, uint32_t height, Pixel_Format format,
                     CUcontext ctx, CUstream str)
      : cu_ctx(ctx), cu_str(str) {
    SetupNppContext(cu_ctx, cu_str, nppCtx);
  }

  virtual ~ResizeSurface_Impl() = default;

  virtual TaskExecStatus Run(Surface &source) = 0;
};

struct NppResizeSurfacePacked3C_Impl final : ResizeSurface_Impl {
  NppResizeSurfacePacked3C_Impl(uint32_t width, uint32_t height, CUcontext ctx,
                                CUstream str, Pixel_Format format)
      : ResizeSurface_Impl(width, height, format, ctx, str) {
    pSurface = Surface::Make(format, width, height, ctx);
  }

  ~NppResizeSurfacePacked3C_Impl() { delete pSurface; }

  TaskExecStatus Run(Surface &source) {
    NvtxMark tick(__FUNCTION__);

    if (pSurface->PixelFormat() != source.PixelFormat()) {
      return TaskExecStatus::TASK_EXEC_FAIL;
    }

    auto srcPlane = source.GetSurfacePlane();
    auto dstPlane = pSurface->GetSurfacePlane();

    const Npp8u *pSrc = (const Npp8u *)srcPlane->GpuMem();
    int nSrcStep = (int)source.Pitch();
    NppiSize oSrcSize = {0};
    oSrcSize.width = source.Width();
    oSrcSize.height = source.Height();
    NppiRect oSrcRectROI = {0};
    oSrcRectROI.width = oSrcSize.width;
    oSrcRectROI.height = oSrcSize.height;

    Npp8u *pDst = (Npp8u *)dstPlane->GpuMem();
    int nDstStep = (int)pSurface->Pitch();
    NppiSize oDstSize = {0};
    oDstSize.width = pSurface->Width();
    oDstSize.height = pSurface->Height();
    NppiRect oDstRectROI = {0};
    oDstRectROI.width = oDstSize.width;
    oDstRectROI.height = oDstSize.height;
    int eInterpolation = NPPI_INTER_LANCZOS;

    CudaCtxPush ctxPush(cu_ctx);
    auto ret = nppiResize_8u_C3R_Ctx(pSrc, nSrcStep, oSrcSize, oSrcRectROI,
                                     pDst, nDstStep, oDstSize, oDstRectROI,
                                     eInterpolation, nppCtx);
    if (NPP_NO_ERROR != ret) {
      cerr << "Can't resize 3-channel packed image. Error code: " << ret
           << endl;
      return TASK_EXEC_FAIL;
    }

    return TASK_EXEC_SUCCESS;
  }
};

// Resize planar 8 bit surface (YUV420, YCbCr420);
struct NppResizeSurfacePlanar_Impl final : ResizeSurface_Impl {
  NppResizeSurfacePlanar_Impl(uint32_t width, uint32_t height, CUcontext ctx,
                                 CUstream str, Pixel_Format format)
      : ResizeSurface_Impl(width, height, format, ctx, str) {
    pSurface = Surface::Make(format, width, height, ctx);
  }

  ~NppResizeSurfacePlanar_Impl() { delete pSurface; }

  TaskExecStatus Run(Surface &source) {
    NvtxMark tick(__FUNCTION__);

    if (pSurface->PixelFormat() != source.PixelFormat()) {
      cerr << "Actual pixel format is " << source.PixelFormat() << endl;
      cerr << "Expected input format is " << pSurface->PixelFormat() << endl;
      return TaskExecStatus::TASK_EXEC_FAIL;
    }

    for (auto plane = 0; plane < pSurface->NumPlanes(); plane++) {
      auto srcPlane = source.GetSurfacePlane(plane);
      auto dstPlane = pSurface->GetSurfacePlane(plane);

      const Npp8u *pSrc = (const Npp8u *)srcPlane->GpuMem();
      int nSrcStep = (int)srcPlane->Pitch();
      NppiSize oSrcSize = {0};
      oSrcSize.width = srcPlane->Width();
      oSrcSize.height = srcPlane->Height();
      NppiRect oSrcRectROI = {0};
      oSrcRectROI.width = oSrcSize.width;
      oSrcRectROI.height = oSrcSize.height;

      Npp8u *pDst = (Npp8u *)dstPlane->GpuMem();
      int nDstStep = (int)dstPlane->Pitch();
      NppiSize oDstSize = {0};
      oDstSize.width = dstPlane->Width();
      oDstSize.height = dstPlane->Height();
      NppiRect oDstRectROI = {0};
      oDstRectROI.width = oDstSize.width;
      oDstRectROI.height = oDstSize.height;
      int eInterpolation = NPPI_INTER_LANCZOS;

      CudaCtxPush ctxPush(cu_ctx);
      auto ret = nppiResize_8u_C1R_Ctx(pSrc, nSrcStep, oSrcSize, oSrcRectROI,
                                       pDst, nDstStep, oDstSize, oDstRectROI,
                                       eInterpolation, nppCtx);
      if (NPP_NO_ERROR != ret) {
        cerr << "NPP error with code " << ret << endl;
        return TASK_EXEC_FAIL;
      }
    }

    return TASK_EXEC_SUCCESS;
  }
};

struct NppResizeSurfacePacked32F3C_Impl final : ResizeSurface_Impl {
  NppResizeSurfacePacked32F3C_Impl(uint32_t width, uint32_t height, CUcontext ctx,
                                CUstream str, Pixel_Format format)
      : ResizeSurface_Impl(width, height, format, ctx, str) {
    pSurface = Surface::Make(format, width, height, ctx);
  }

  ~NppResizeSurfacePacked32F3C_Impl() { delete pSurface; }

  TaskExecStatus Run(Surface &source) {
    NvtxMark tick(__FUNCTION__);

    if (pSurface->PixelFormat() != source.PixelFormat()) {
      return TaskExecStatus::TASK_EXEC_FAIL;
    }

    auto srcPlane = source.GetSurfacePlane();
    auto dstPlane = pSurface->GetSurfacePlane();

    const Npp32f *pSrc = (const Npp32f *)srcPlane->GpuMem();
    int nSrcStep = (int)source.Pitch();
    NppiSize oSrcSize = {0};
    oSrcSize.width = source.Width();
    oSrcSize.height = source.Height();
    NppiRect oSrcRectROI = {0};
    oSrcRectROI.width = oSrcSize.width;
    oSrcRectROI.height = oSrcSize.height;

    Npp32f *pDst = (Npp32f *)dstPlane->GpuMem();
    int nDstStep = (int)pSurface->Pitch();
    NppiSize oDstSize = {0};
    oDstSize.width = pSurface->Width();
    oDstSize.height = pSurface->Height();
    NppiRect oDstRectROI = {0};
    oDstRectROI.width = oDstSize.width;
    oDstRectROI.height = oDstSize.height;
    int eInterpolation = NPPI_INTER_LANCZOS;

    CudaCtxPush ctxPush(cu_ctx);
    auto ret = nppiResize_32f_C3R_Ctx(pSrc, nSrcStep, oSrcSize, oSrcRectROI,
                                     pDst, nDstStep, oDstSize, oDstRectROI,
                                     eInterpolation, nppCtx);
    if (NPP_NO_ERROR != ret) {
      cerr << "Can't resize 3-channel packed image. Error code: " << ret
           << endl;
      return TASK_EXEC_FAIL;
    }

    return TASK_EXEC_SUCCESS;
  }
};

// Resize planar 8 bit surface (YUV420, YCbCr420);
struct NppResizeSurface32FPlanar_Impl final : ResizeSurface_Impl {
  NppResizeSurface32FPlanar_Impl(uint32_t width, uint32_t height, CUcontext ctx,
                                 CUstream str, Pixel_Format format)
      : ResizeSurface_Impl(width, height, format, ctx, str) {
    pSurface = Surface::Make(format, width, height, ctx);
  }

  ~NppResizeSurface32FPlanar_Impl() { delete pSurface; }

  TaskExecStatus Run(Surface &source) {
    NvtxMark tick(__FUNCTION__);

    if (pSurface->PixelFormat() != source.PixelFormat()) {
      cerr << "Actual pixel format is " << source.PixelFormat() << endl;
      cerr << "Expected input format is " << pSurface->PixelFormat() << endl;
      return TaskExecStatus::TASK_EXEC_FAIL;
    }

    for (auto plane = 0; plane < pSurface->NumPlanes(); plane++) {
      auto srcPlane = source.GetSurfacePlane(plane);
      auto dstPlane = pSurface->GetSurfacePlane(plane);

      const Npp32f *pSrc = (const Npp32f *)srcPlane->GpuMem();
      int nSrcStep = (int)srcPlane->Pitch();
      NppiSize oSrcSize = {0};
      oSrcSize.width = srcPlane->Width();
      oSrcSize.height = srcPlane->Height();
      NppiRect oSrcRectROI = {0};
      oSrcRectROI.width = oSrcSize.width;
      oSrcRectROI.height = oSrcSize.height;

      Npp32f *pDst = (Npp32f *)dstPlane->GpuMem();
      int nDstStep = (int)dstPlane->Pitch();
      NppiSize oDstSize = {0};
      oDstSize.width = dstPlane->Width();
      oDstSize.height = dstPlane->Height();
      NppiRect oDstRectROI = {0};
      oDstRectROI.width = oDstSize.width;
      oDstRectROI.height = oDstSize.height;
      int eInterpolation = NPPI_INTER_LANCZOS;

      CudaCtxPush ctxPush(cu_ctx);
      auto ret = nppiResize_32f_C1R_Ctx(pSrc, nSrcStep, oSrcSize, oSrcRectROI,
                                       pDst, nDstStep, oDstSize, oDstRectROI,
                                       eInterpolation, nppCtx);
      if (NPP_NO_ERROR != ret) {
        cerr << "NPP error with code " << ret << endl;
        return TASK_EXEC_FAIL;
      }
    }

    return TASK_EXEC_SUCCESS;
  }
};

}; // namespace VPF

auto const cuda_stream_sync = [](void *stream) {
  cuStreamSynchronize((CUstream)stream);
};

ResizeSurface::ResizeSurface(uint32_t width, uint32_t height,
                             Pixel_Format format, CUcontext ctx, CUstream str)
    : Task("NppResizeSurface", ResizeSurface::numInputs,
           ResizeSurface::numOutputs, cuda_stream_sync, (void *)str) {
  if (RGB == format || BGR == format) {
    pImpl = new NppResizeSurfacePacked3C_Impl(width, height, ctx, str, format);
  } else if (YUV420 == format || YCBCR == format || YUV444 == format || RGB_PLANAR == format) {
    pImpl = new NppResizeSurfacePlanar_Impl(width, height, ctx, str, format);
  } else if (RGB_32F == format) {
    pImpl = new NppResizeSurfacePacked32F3C_Impl(width, height, ctx, str, format);
  } else if (RGB_32F_PLANAR == format) {
    pImpl = new NppResizeSurface32FPlanar_Impl(width, height, ctx, str, format);
  } else {
    stringstream ss;
    ss << __FUNCTION__;
    ss << ": pixel format not supported";
    throw runtime_error(ss.str());
  }
}

ResizeSurface::~ResizeSurface() { delete pImpl; }

TaskExecStatus ResizeSurface::Run() {
  NvtxMark tick(__FUNCTION__);
  ClearOutputs();

  auto pInputSurface = (Surface *)GetInput();
  if (!pInputSurface) {
    return TASK_EXEC_FAIL;
  }

  if (TASK_EXEC_SUCCESS != pImpl->Run(*pInputSurface)) {
    return TASK_EXEC_FAIL;
  }

  SetOutput(pImpl->pSurface, 0U);
  return TASK_EXEC_SUCCESS;
}

ResizeSurface *ResizeSurface::Make(uint32_t width, uint32_t height,
                                   Pixel_Format format, CUcontext ctx,
                                   CUstream str) {
  return new ResizeSurface(width, height, format, ctx, str);
}<|MERGE_RESOLUTION|>--- conflicted
+++ resolved
@@ -395,11 +395,6 @@
     return "RGB_32F";
   case RGB_32F_PLANAR:
     return "RGB_32F_PLANAR";
-<<<<<<< HEAD
-  case RGB_32F_PLANAR_CONTIGUOUS:
-    return "RGB_32F_PLANAR_CONTIGUOUS";
-=======
->>>>>>> fe921910
   default:
     ss << format;
     return ss.str().c_str();
@@ -421,10 +416,6 @@
     return sizeof(uint8_t);
   case RGB_32F:
   case RGB_32F_PLANAR:
-<<<<<<< HEAD
-  case RGB_32F_PLANAR_CONTIGUOUS:
-=======
->>>>>>> fe921910
     return sizeof(float);
   default:
     ss << __FUNCTION__;
@@ -533,11 +524,7 @@
                BGR == _pix_fmt ||
                YUV444 == _pix_fmt ||
                RGB_32F == _pix_fmt ||
-<<<<<<< HEAD
-               RGB_32F_PLANAR == _pix_fmt || RGB_32F_PLANAR_CONTIGUOUS == _pix_fmt) {
-=======
                RGB_32F_PLANAR == _pix_fmt) {
->>>>>>> fe921910
       bufferSize = bufferSize * 3U;
     } else if (Y == _pix_fmt) {
     } else {
