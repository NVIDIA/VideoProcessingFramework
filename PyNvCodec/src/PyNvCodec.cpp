/*
 * Copyright 2019 NVIDIA Corporation
 * Copyright 2021 Kognia Sports Intelligence
 * Copyright 2021 Videonetics Technology Private Limited
 * 
 * Licensed under the Apache License, Version 2.0 (the "License");
 * you may not use this file except in compliance with the License.
 * You may obtain a copy of the License at
 *    http://www.apache.org/licenses/LICENSE-2.0
 * Unless required by applicable law or agreed to in writing, software
 * distributed under the License is distributed on an "AS IS" BASIS,
 * WITHOUT WARRANTIES OR CONDITIONS OF ANY KIND, either express or implied.
 * See the License for the specific language governing permissions and
 * limitations under the License.
 */

#include "PyNvCodec.hpp"

using namespace std;
using namespace VPF;
using namespace chrono;

namespace py = pybind11;

constexpr auto TASK_EXEC_SUCCESS = TaskExecStatus::TASK_EXEC_SUCCESS;
constexpr auto TASK_EXEC_FAIL = TaskExecStatus::TASK_EXEC_FAIL;

static auto ThrowOnCudaError = [](CUresult res, int lineNum = -1) {
  if (CUDA_SUCCESS != res) {
    stringstream ss;

    if (lineNum > 0) {
      ss << __FILE__ << ":";
      ss << lineNum << endl;
    }

    const char *errName = nullptr;
    if (CUDA_SUCCESS != cuGetErrorName(res, &errName)) {
      ss << "CUDA error with code " << res << endl;
    } else {
      ss << "CUDA error: " << errName << endl;
    }

    const char *errDesc = nullptr;
    cuGetErrorString(res, &errDesc);

    if (!errDesc) {
      ss << "No error string available" << endl;
    } else {
      ss << errDesc << endl;
    }

    throw runtime_error(ss.str());
  }
};

class CudaResMgr {
private:
  CudaResMgr() {
    lock_guard<mutex> lock_ctx(CudaResMgr::gInsMutex);

    ThrowOnCudaError(cuInit(0), __LINE__);

    int nGpu;
    ThrowOnCudaError(cuDeviceGetCount(&nGpu), __LINE__);


    for (int i = 0; i < nGpu; i++) {
      CUdevice cuDevice = 0;
      CUcontext cuContext = nullptr;
      g_Contexts.push_back(make_pair(cuDevice,cuContext));

      CUstream cuStream = nullptr;
      g_Streams.push_back(cuStream);
    }
    return;
  }

public:
  CUcontext GetCtx(size_t idx) {
    lock_guard<mutex> lock_ctx(CudaResMgr::gCtxMutex);
    
    if (idx >= GetNumGpus()) {
      return nullptr;
    }
    
    auto &ctx = g_Contexts[idx];
    if (!ctx.second) {
      CUdevice cuDevice = 0;
      ThrowOnCudaError(cuDeviceGet(&cuDevice, idx), __LINE__);
      ThrowOnCudaError(cuDevicePrimaryCtxRetain(&ctx.second, cuDevice), __LINE__);
    }

    return g_Contexts[idx].second;
  }

  CUstream GetStream(size_t idx) {
    lock_guard<mutex> lock_ctx(CudaResMgr::gStrMutex);

    if (idx >= GetNumGpus()) {
      return nullptr;
    }

    auto &str = g_Streams[idx];
    if (!str) {
      auto ctx = GetCtx(idx);
      CudaCtxPush push(ctx);
      ThrowOnCudaError(cuStreamCreate(&str, CU_STREAM_NON_BLOCKING), __LINE__);
    }

    return g_Streams[idx];
  }

  ~CudaResMgr() {
    lock_guard<mutex> ins_lock(CudaResMgr::gInsMutex);
    lock_guard<mutex> ctx_lock(CudaResMgr::gCtxMutex);
    lock_guard<mutex> str_lock(CudaResMgr::gStrMutex);

    stringstream ss;
    try {
      {
        for (auto &cuStream : g_Streams) {
          if (cuStream) {
            cuStreamDestroy(cuStream); //Avoiding CUDA_ERROR_DEINITIALIZED while destructing.
          }
        }
        g_Streams.clear();
      }

      {
        for (int i=0;i<g_Contexts.size();i++) {
          if (g_Contexts[i].second) {
            cuDevicePrimaryCtxRelease(g_Contexts[i].first); //Avoiding CUDA_ERROR_DEINITIALIZED while destructing.
          }
        }
        g_Contexts.clear();
      }
    } catch (runtime_error &e) {
      cerr << e.what() << endl;
    }

#ifdef TRACK_TOKEN_ALLOCATIONS
    cout << "Checking token allocation counters: ";
    auto res = CheckAllocationCounters();
    cout << (res ? "No leaks dectected" : "Leaks detected") << endl;
#endif
  }

  static CudaResMgr &Instance() {
    static CudaResMgr instance;
    return instance;
  }

  static size_t GetNumGpus() { 
    return Instance().g_Contexts.size(); 
  }

  vector<pair<CUdevice,CUcontext>> g_Contexts;
  vector<CUstream> g_Streams;

  static mutex gInsMutex;
  static mutex gCtxMutex;
  static mutex gStrMutex;
};

mutex CudaResMgr::gInsMutex;
mutex CudaResMgr::gCtxMutex;
mutex CudaResMgr::gStrMutex;

PyFrameUploader::PyFrameUploader(uint32_t width, uint32_t height,
                                 Pixel_Format format, uint32_t gpu_ID) {
  surfaceWidth = width;
  surfaceHeight = height;
  surfaceFormat = format;

  uploader.reset(CudaUploadFrame::Make(CudaResMgr::Instance().GetStream(gpu_ID),
                                       CudaResMgr::Instance().GetCtx(gpu_ID),
                                       surfaceWidth, surfaceHeight,
                                       surfaceFormat));
}

PyFrameUploader::PyFrameUploader(uint32_t width, uint32_t height,
                                 Pixel_Format format, CUcontext ctx, CUstream str) {
  surfaceWidth = width;
  surfaceHeight = height;
  surfaceFormat = format;

  uploader.reset(CudaUploadFrame::Make(str, ctx, surfaceWidth, surfaceHeight,
                                       surfaceFormat));
}

Pixel_Format PyFrameUploader::GetFormat() { return surfaceFormat; }

/* Will upload numpy array to GPU;
 * Surface returned is valid untill next call;
 */
shared_ptr<Surface>
PyFrameUploader::UploadSingleFrame(py::array_t<uint8_t> &frame) {
  /* Upload to GPU;
   */
  auto pRawFrame = Buffer::Make(frame.size(), frame.mutable_data());
  uploader->SetInput(pRawFrame, 0U);
  auto res = uploader->Execute();
  delete pRawFrame;

  if (TASK_EXEC_FAIL == res) {
    throw runtime_error("Error uploading frame to GPU");
  }

  /* Get surface;
   */
  auto pSurface = (Surface *)uploader->GetOutput(0U);
  if (!pSurface) {
    throw runtime_error("Error uploading frame to GPU");
  }

  return shared_ptr<Surface>(pSurface->Clone());
}

PyBufferUploader::PyBufferUploader(uint32_t elemSize, uint32_t numElems,
<<<<<<< HEAD
                                   uint32_t gpu_ID)
{
=======
                                   uint32_t gpu_ID) {
>>>>>>> 9e1ba138
  elem_size = elemSize;
  num_elems = numElems;

  uploader.reset(UploadBuffer::Make(CudaResMgr::Instance().GetStream(gpu_ID),
                                    CudaResMgr::Instance().GetCtx(gpu_ID),
                                    elem_size, num_elems));
}

PyBufferUploader::PyBufferUploader(uint32_t elemSize, uint32_t numElems,
<<<<<<< HEAD
                                   CUcontext ctx, CUstream str)
{
=======
                                   CUcontext ctx, CUstream str) {
>>>>>>> 9e1ba138
  elem_size = elemSize;
  num_elems = numElems;

  uploader.reset(UploadBuffer::Make(str, ctx, elem_size, num_elems));
}

<<<<<<< HEAD
shared_ptr<CudaBuffer>
PyBufferUploader::UploadSingleBuffer(py::array_t<uint8_t> &frame)
{
=======
shared_ptr<CudaBuffer> PyBufferUploader::UploadSingleBuffer(
    py::array_t<uint8_t> &frame) {
>>>>>>> 9e1ba138
  auto pRawBuf = Buffer::Make(frame.size(), frame.mutable_data());
  uploader->SetInput(pRawBuf, 0U);
  auto res = uploader->Execute();
  delete pRawBuf;

  if (TASK_EXEC_FAIL == res)
    throw runtime_error("Error uploading frame to GPU");

  auto pCudaBuffer = (CudaBuffer *)uploader->GetOutput(0U);
<<<<<<< HEAD
  if (!pCudaBuffer)
    throw runtime_error("Error uploading frame to GPU");
=======
  if (!pCudaBuffer) throw runtime_error("Error uploading frame to GPU");
>>>>>>> 9e1ba138

  return shared_ptr<CudaBuffer>(pCudaBuffer->Clone());
}

/* Will upload numpy array to GPU;
 * Surface returned is valid untill next call;
 */
shared_ptr<Surface>
PyFrameUploader::UploadSingleFrame(py::array_t<float> &frame) {
  /* Upload to GPU;
   */
  auto pRawFrame = Buffer::Make(frame.size() * sizeof(float), frame.mutable_data());
  uploader->SetInput(pRawFrame, 0U);
  auto res = uploader->Execute();
  delete pRawFrame;

  if (TASK_EXEC_FAIL == res) {
    throw runtime_error("Error uploading frame to GPU");
  }

  /* Get surface;
   */
  auto pSurface = (Surface *)uploader->GetOutput(0U);
  if (!pSurface) {
    throw runtime_error("Error uploading frame to GPU");
  }

  return shared_ptr<Surface>(pSurface->Clone());
}

PySurfaceDownloader::PySurfaceDownloader(uint32_t width, uint32_t height,
                                         Pixel_Format format, uint32_t gpu_ID) {
  surfaceWidth = width;
  surfaceHeight = height;
  surfaceFormat = format;

  upDownloader.reset(
      CudaDownloadSurface::Make(CudaResMgr::Instance().GetStream(gpu_ID),
                                CudaResMgr::Instance().GetCtx(gpu_ID),
                                surfaceWidth, surfaceHeight, surfaceFormat));
}

PySurfaceDownloader::PySurfaceDownloader(uint32_t width, uint32_t height,
                                         Pixel_Format format, CUcontext ctx, 
                                         CUstream str) {
  surfaceWidth = width;
  surfaceHeight = height;
  surfaceFormat = format;

  upDownloader.reset(
      CudaDownloadSurface::Make(str, ctx, surfaceWidth, surfaceHeight, surfaceFormat));
}

Pixel_Format PySurfaceDownloader::GetFormat() { return surfaceFormat; }

bool PySurfaceDownloader::DownloadSingleSurface(shared_ptr<Surface> surface,
                                                py::array_t<uint8_t> &frame) {
  upDownloader->SetInput(surface.get(), 0U);
  if (TASK_EXEC_FAIL == upDownloader->Execute()) {
    return false;
  }

  auto *pRawFrame = (Buffer *)upDownloader->GetOutput(0U);
  if (pRawFrame) {
    auto const downloadSize = pRawFrame->GetRawMemSize();
    if (downloadSize != frame.size()) {
      frame.resize({downloadSize}, false);
    }

    memcpy(frame.mutable_data(), pRawFrame->GetRawMemPtr(), downloadSize);
    return true;
  }

  return false;
}

PyCudaBufferDownloader::PyCudaBufferDownloader(uint32_t elemSize,
<<<<<<< HEAD
                                               uint32_t numElems, uint32_t gpu_ID)
{
  elem_size = elemSize;
  num_elems = numElems;

  upDownloader.reset(
      DownloadCudaBuffer::Make(CudaResMgr::Instance().GetStream(gpu_ID),
                               CudaResMgr::Instance().GetCtx(gpu_ID),
                               elem_size, num_elems));
}

PyCudaBufferDownloader::PyCudaBufferDownloader(uint32_t elemSize, uint32_t numElems,
                                               CUcontext ctx, CUstream str)
{
=======
                                               uint32_t numElems,
                                               uint32_t gpu_ID) {
  elem_size = elemSize;
  num_elems = numElems;

  upDownloader.reset(DownloadCudaBuffer::Make(
      CudaResMgr::Instance().GetStream(gpu_ID),
      CudaResMgr::Instance().GetCtx(gpu_ID), elem_size, num_elems));
}

PyCudaBufferDownloader::PyCudaBufferDownloader(uint32_t elemSize,
                                               uint32_t numElems, CUcontext ctx,
                                               CUstream str) {
>>>>>>> 9e1ba138
  elem_size = elemSize;
  num_elems = numElems;

  upDownloader.reset(DownloadCudaBuffer::Make(str, ctx, elem_size, num_elems));
}

<<<<<<< HEAD
bool PyCudaBufferDownloader::DownloadSingleCudaBuffer(std::shared_ptr<CudaBuffer> buffer,
                                                      py::array_t<uint8_t> &np_array)
{
  upDownloader->SetInput(buffer.get(), 0U);
  if (TASK_EXEC_FAIL == upDownloader->Execute())
  {
=======
bool PyCudaBufferDownloader::DownloadSingleCudaBuffer(
    std::shared_ptr<CudaBuffer> buffer, py::array_t<uint8_t> &np_array) {
  upDownloader->SetInput(buffer.get(), 0U);
  if (TASK_EXEC_FAIL == upDownloader->Execute()) {
>>>>>>> 9e1ba138
    return false;
  }

  auto *pRawBuf = (Buffer *)upDownloader->GetOutput(0U);
<<<<<<< HEAD
  if (pRawBuf)
  {
    auto const downloadSize = pRawBuf->GetRawMemSize();
    if (downloadSize != np_array.size())
    {
=======
  if (pRawBuf) {
    auto const downloadSize = pRawBuf->GetRawMemSize();
    if (downloadSize != np_array.size()) {
>>>>>>> 9e1ba138
      np_array.resize({downloadSize}, false);
    }

    memcpy(np_array.mutable_data(), pRawBuf->GetRawMemPtr(), downloadSize);
    return true;
  }

  return false;
<<<<<<< HEAD
}    
=======
}
>>>>>>> 9e1ba138

bool PySurfaceDownloader::DownloadSingleSurface(shared_ptr<Surface> surface,
                                                py::array_t<float> &frame) {
  upDownloader->SetInput(surface.get(), 0U);
  if (TASK_EXEC_FAIL == upDownloader->Execute()) {
    return false;
  }

  auto *pRawFrame = (Buffer *)upDownloader->GetOutput(0U);
  if (pRawFrame) {
    auto const downloadSize = pRawFrame->GetRawMemSize();
    if (downloadSize != frame.size() * sizeof(float)) {
      frame.resize({downloadSize}, false);
    }
    memcpy(frame.mutable_data(), pRawFrame->GetRawMemPtr(), downloadSize);
    return true;
  }

  return false;
}

PySurfaceConverter::PySurfaceConverter(uint32_t width, uint32_t height,
                                       Pixel_Format inFormat,
                                       Pixel_Format outFormat, uint32_t gpuID)
    : outputFormat(outFormat) {
  upConverter.reset(ConvertSurface::Make(
      width, height, inFormat, outFormat, CudaResMgr::Instance().GetCtx(gpuID),
      CudaResMgr::Instance().GetStream(gpuID)));
  upCtxBuffer.reset(Buffer::MakeOwnMem(sizeof(ColorspaceConversionContext)));
}

PySurfaceConverter::PySurfaceConverter(uint32_t width, uint32_t height,
                                       Pixel_Format inFormat,
                                       Pixel_Format outFormat, CUcontext ctx, 
                                       CUstream str)
    : outputFormat(outFormat) {
  upConverter.reset(ConvertSurface::Make(
      width, height, inFormat, outFormat, ctx, str));
  upCtxBuffer.reset(Buffer::MakeOwnMem(sizeof(ColorspaceConversionContext)));
}

shared_ptr<Surface>
PySurfaceConverter::Execute(shared_ptr<Surface> surface,
                            shared_ptr<ColorspaceConversionContext> context) {
  if (!surface) {
    return shared_ptr<Surface>(Surface::Make(outputFormat));
  }

  upConverter->ClearInputs();

  upConverter->SetInput(surface.get(), 0U);
  
  if (context) {
    upCtxBuffer->CopyFrom(sizeof(ColorspaceConversionContext), context.get());
    upConverter->SetInput((Token *)upCtxBuffer.get(), 1U);
  }
  
  if (TASK_EXEC_SUCCESS != upConverter->Execute()) {
    return shared_ptr<Surface>(Surface::Make(outputFormat));
  }

  auto pSurface = (Surface *)upConverter->GetOutput(0U);
  return shared_ptr<Surface>(pSurface ? pSurface->Clone()
                                      : Surface::Make(outputFormat));
}

Pixel_Format PySurfaceConverter::GetFormat() { return outputFormat; }

PySurfaceResizer::PySurfaceResizer(uint32_t width, uint32_t height,
                                   Pixel_Format format, uint32_t gpuID)
    : outputFormat(format) {
  upResizer.reset(ResizeSurface::Make(width, height, format,
                                      CudaResMgr::Instance().GetCtx(gpuID),
                                      CudaResMgr::Instance().GetStream(gpuID)));
}

PySurfaceResizer::PySurfaceResizer(uint32_t width, uint32_t height,
                                   Pixel_Format format, CUcontext ctx, 
                                   CUstream str)
    : outputFormat(format) {
  upResizer.reset(ResizeSurface::Make(width, height, format, ctx, str));
}

Pixel_Format PySurfaceResizer::GetFormat() { return outputFormat; }

shared_ptr<Surface> PySurfaceResizer::Execute(shared_ptr<Surface> surface) {
  if (!surface) {
    return shared_ptr<Surface>(Surface::Make(outputFormat));
  }

  upResizer->SetInput(surface.get(), 0U);

  if (TASK_EXEC_SUCCESS != upResizer->Execute()) {
    return shared_ptr<Surface>(Surface::Make(outputFormat));
  }

  auto pSurface = (Surface *)upResizer->GetOutput(0U);
  return shared_ptr<Surface>(pSurface ? pSurface->Clone()
                                      : Surface::Make(outputFormat));
}

PyFfmpegDecoder::PyFfmpegDecoder(const string &pathToFile,
                                 const map<string, string> &ffmpeg_options) {
  NvDecoderClInterface cli_iface(ffmpeg_options);
  upDecoder.reset(FfmpegDecodeFrame::Make(pathToFile.c_str(), cli_iface));
}

bool PyFfmpegDecoder::DecodeSingleFrame(py::array_t<uint8_t> &frame) {
  if (TASK_EXEC_SUCCESS == upDecoder->Execute()) {
    auto pRawFrame = (Buffer *)upDecoder->GetOutput(0U);
    if (pRawFrame) {
      auto const frame_size = pRawFrame->GetRawMemSize();
      if (frame_size != frame.size()) {
        frame.resize({frame_size}, false);
      }

      memcpy(frame.mutable_data(), pRawFrame->GetRawMemPtr(), frame_size);
      return true;
    }
  }
  return false;
}

void *PyFfmpegDecoder::GetSideData(AVFrameSideDataType data_type,
                                   size_t &raw_size) {
  if (TASK_EXEC_SUCCESS == upDecoder->GetSideData(data_type)) {
    auto pSideData = (Buffer *)upDecoder->GetOutput(1U);
    if (pSideData) {
      raw_size = pSideData->GetRawMemSize();
      return pSideData->GetDataAs<void>();
    }
  }
  return nullptr;
}

py::array_t<MotionVector> PyFfmpegDecoder::GetMotionVectors() {
  size_t size = 0U;
  auto ptr = (AVMotionVector *)GetSideData(AV_FRAME_DATA_MOTION_VECTORS, size);
  size /= sizeof(*ptr);

  if (ptr && size) {
    py::array_t<MotionVector> mv({size});
    auto req = mv.request(true);
    auto mvc = static_cast<MotionVector *>(req.ptr);

    for (auto i = 0; i < req.shape[0]; i++) {
      mvc[i].source = ptr[i].source;
      mvc[i].w = ptr[i].w;
      mvc[i].h = ptr[i].h;
      mvc[i].src_x = ptr[i].src_x;
      mvc[i].src_y = ptr[i].src_y;
      mvc[i].dst_x = ptr[i].dst_x;
      mvc[i].dst_y = ptr[i].dst_y;
      mvc[i].motion_x = ptr[i].motion_x;
      mvc[i].motion_y = ptr[i].motion_y;
      mvc[i].motion_scale = ptr[i].motion_scale;
    }

    return move(mv);
  }

  return move(py::array_t<MotionVector>({0}));
}

PyFFmpegDemuxer::PyFFmpegDemuxer(const string &pathToFile)
    : PyFFmpegDemuxer(pathToFile, map<string, string>()) {}

PyFFmpegDemuxer::PyFFmpegDemuxer(const string &pathToFile,
                                 const map<string, string> &ffmpeg_options) {
  vector<const char *> options;
  for (auto &pair : ffmpeg_options) {
    options.push_back(pair.first.c_str());
    options.push_back(pair.second.c_str());
  }
  upDemuxer.reset(
      DemuxFrame::Make(pathToFile.c_str(), options.data(), options.size()));
}

bool PyFFmpegDemuxer::DemuxSinglePacket(py::array_t<uint8_t> &packet) {
  Buffer *elementaryVideo = nullptr;
  do {
    if (TASK_EXEC_FAIL == upDemuxer->Execute()) {
      upDemuxer->ClearInputs();
      return false;
    }
    elementaryVideo = (Buffer *)upDemuxer->GetOutput(0U);
  } while (!elementaryVideo);

  packet.resize({elementaryVideo->GetRawMemSize()}, false);
  memcpy(packet.mutable_data(), elementaryVideo->GetDataAs<void>(),
         elementaryVideo->GetRawMemSize());

  upDemuxer->ClearInputs();
  return true;
}

void PyFFmpegDemuxer::GetLastPacketData(PacketData &pkt_data) {
  auto pkt_data_buf = (Buffer*)upDemuxer->GetOutput(3U);
  if (pkt_data_buf) {
    auto pkt_data_ptr = pkt_data_buf->GetDataAs<PacketData>();
    pkt_data = *pkt_data_ptr;
  }
}

uint32_t PyFFmpegDemuxer::Width() const {
  MuxingParams params;
  upDemuxer->GetParams(params);
  return params.videoContext.width;
}

ColorSpace PyFFmpegDemuxer::GetColorSpace() const {
  MuxingParams params;
  upDemuxer->GetParams(params);
  return params.videoContext.color_space;
};

ColorRange PyFFmpegDemuxer::GetColorRange() const {
  MuxingParams params;
  upDemuxer->GetParams(params);
  return params.videoContext.color_range;
};

uint32_t PyFFmpegDemuxer::Height() const {
  MuxingParams params;
  upDemuxer->GetParams(params);
  return params.videoContext.height;
}

Pixel_Format PyFFmpegDemuxer::Format() const {
  MuxingParams params;
  upDemuxer->GetParams(params);
  return params.videoContext.format;
}

cudaVideoCodec PyFFmpegDemuxer::Codec() const {
  MuxingParams params;
  upDemuxer->GetParams(params);
  return params.videoContext.codec;
}

double PyFFmpegDemuxer::Framerate() const {
  MuxingParams params;
  upDemuxer->GetParams(params);
  return params.videoContext.frameRate;
}

double PyFFmpegDemuxer::AvgFramerate() const {
  MuxingParams params;
  upDemuxer->GetParams(params);
  return params.videoContext.avgFrameRate;
}

bool PyFFmpegDemuxer::IsVFR() const {
  MuxingParams params;
  upDemuxer->GetParams(params);
  return params.videoContext.is_vfr;  
}

double PyFFmpegDemuxer::Timebase() const {
  MuxingParams params;
  upDemuxer->GetParams(params);
  return params.videoContext.timeBase;
}

uint32_t PyFFmpegDemuxer::Numframes() const {
  MuxingParams params;
  upDemuxer->GetParams(params);
  return params.videoContext.num_frames;
}

bool PyFFmpegDemuxer::Seek(SeekContext &ctx, py::array_t<uint8_t> &packet) {
  Buffer *elementaryVideo = nullptr;
  auto pSeekCtxBuf = shared_ptr<Buffer>(Buffer::MakeOwnMem(sizeof(ctx), &ctx));
  do {
    upDemuxer->SetInput((Token *)pSeekCtxBuf.get(), 1U);
    if (TASK_EXEC_FAIL == upDemuxer->Execute()) {
      upDemuxer->ClearInputs();
      return false;
    }
    elementaryVideo = (Buffer *)upDemuxer->GetOutput(0U);
  } while (!elementaryVideo);

  packet.resize({elementaryVideo->GetRawMemSize()}, false);
  memcpy(packet.mutable_data(), elementaryVideo->GetDataAs<void>(),
         elementaryVideo->GetRawMemSize());

  auto pktDataBuf = (Buffer*)upDemuxer->GetOutput(3U);
  if (pktDataBuf) {
    auto pPktData = pktDataBuf->GetDataAs<PacketData>();
    ctx.out_frame_pts = pPktData->pts;
    ctx.out_frame_duration = pPktData->duration;
  }

  upDemuxer->ClearInputs();
  return true;
}

PyNvDecoder::PyNvDecoder(const string &pathToFile, int gpuOrdinal)
    : PyNvDecoder(pathToFile, gpuOrdinal, map<string, string>()) {}

PyNvDecoder::PyNvDecoder(const string &pathToFile, CUcontext ctx, CUstream str)
    : PyNvDecoder(pathToFile, ctx, str, map<string, string>()) {}

PyNvDecoder::PyNvDecoder(const string &pathToFile, int gpuOrdinal,
                         const map<string, string> &ffmpeg_options) {
  if (gpuOrdinal < 0 || gpuOrdinal >= CudaResMgr::Instance().GetNumGpus()) {
    gpuOrdinal = 0U;
  }
  gpuID = gpuOrdinal;
  cout << "Decoding on GPU " << gpuID << endl;

  vector<const char *> options;
  for (auto &pair : ffmpeg_options) {
    options.push_back(pair.first.c_str());
    options.push_back(pair.second.c_str());
  }
  upDemuxer.reset(
      DemuxFrame::Make(pathToFile.c_str(), options.data(), options.size()));

  MuxingParams params;
  upDemuxer->GetParams(params);
  format = params.videoContext.format;

  upDecoder.reset(NvdecDecodeFrame::Make(
      CudaResMgr::Instance().GetStream(gpuID),
      CudaResMgr::Instance().GetCtx(gpuID), params.videoContext.codec,
      poolFrameSize, params.videoContext.width, params.videoContext.height,
      format));
}

PyNvDecoder::PyNvDecoder(const string &pathToFile, CUcontext ctx, CUstream str,
                         const map<string, string> &ffmpeg_options) {
  vector<const char *> options;
  for (auto &pair : ffmpeg_options) {
    options.push_back(pair.first.c_str());
    options.push_back(pair.second.c_str());
  }
  upDemuxer.reset(
      DemuxFrame::Make(pathToFile.c_str(), options.data(), options.size()));

  MuxingParams params;
  upDemuxer->GetParams(params);
  format = params.videoContext.format;

  upDecoder.reset(NvdecDecodeFrame::Make(
      str, ctx, params.videoContext.codec,
      poolFrameSize, params.videoContext.width, params.videoContext.height,
      format));
}

PyNvDecoder::PyNvDecoder(uint32_t width, uint32_t height,
                         Pixel_Format new_format, cudaVideoCodec codec,
                         uint32_t gpuOrdinal)
    : format(new_format) {
  if (gpuOrdinal >= CudaResMgr::Instance().GetNumGpus()) {
    gpuOrdinal = 0U;
  }
  gpuID = gpuOrdinal;
  cout << "Decoding on GPU " << gpuID << endl;

  upDecoder.reset(
      NvdecDecodeFrame::Make(CudaResMgr::Instance().GetStream(gpuID),
                             CudaResMgr::Instance().GetCtx(gpuID), codec,
                             poolFrameSize, width, height, format));
}

PyNvDecoder::PyNvDecoder(uint32_t width, uint32_t height,
                         Pixel_Format new_format, cudaVideoCodec codec,
                         CUcontext ctx, CUstream str)
    : format(new_format)
{
  upDecoder.reset(
      NvdecDecodeFrame::Make(str, ctx, codec,
                             poolFrameSize, width, height, format));
}

Buffer *PyNvDecoder::getElementaryVideo(DemuxFrame *demuxer,
                                        SeekContext &seek_ctx, bool needSEI) {
  Buffer *elementaryVideo = nullptr;
  Buffer *pktData = nullptr;
  shared_ptr<Buffer> pSeekCtxBuf = nullptr;

  do {
    // Set 1st demuxer input to any non-zero value if we need SEI;
    if (needSEI) {
      demuxer->SetInput((Token *)0xdeadbeef, 0U);
    }

    // Set 2nd demuxer input to seek context if we need to seek;
    if (seek_ctx.use_seek) {
      pSeekCtxBuf =
          shared_ptr<Buffer>(Buffer::MakeOwnMem(sizeof(seek_ctx), &seek_ctx));
      demuxer->SetInput((Token *)pSeekCtxBuf.get(), 1U);
    }
    if (TASK_EXEC_FAIL == demuxer->Execute()) {
      return nullptr;
    }
    elementaryVideo = (Buffer *)demuxer->GetOutput(0U);

    /* Clear inputs and set down seek flag or we will seek
     * for one and the same frame multiple times. */
    seek_ctx.use_seek = false;
    demuxer->ClearInputs();
  } while (!elementaryVideo);

  auto pktDataBuf = (Buffer *)demuxer->GetOutput(3U);
  if (pktDataBuf) {
    auto pPktData = pktDataBuf->GetDataAs<PacketData>();
    seek_ctx.out_frame_pts = pPktData->pts;
    seek_ctx.out_frame_duration = pPktData->duration;
  }

  return elementaryVideo;
};

Surface *PyNvDecoder::getDecodedSurface(NvdecDecodeFrame *decoder,
                                        DemuxFrame *demuxer,
                                        SeekContext &seek_ctx,
                                        bool needSEI) {
  decoder->ClearInputs();
  decoder->ClearOutputs();

  Surface *surface = nullptr;
  do {
    auto elementaryVideo = getElementaryVideo(demuxer, seek_ctx, needSEI);
    auto pktData = (Buffer *)demuxer->GetOutput(3U);

    decoder->SetInput(elementaryVideo, 0U);
    decoder->SetInput(pktData, 1U);
    if (TASK_EXEC_FAIL == decoder->Execute()) {
      break;
    }

    surface = (Surface *)decoder->GetOutput(0U);
  } while (!surface);

  return surface;
};

Surface *PyNvDecoder::getDecodedSurfaceFromPacket(py::array_t<uint8_t> *pPacket,
                                                  bool no_eos) {
  upDecoder->ClearInputs();
  upDecoder->ClearOutputs();

  Surface *surface = nullptr;
  unique_ptr<Buffer> elementaryVideo = nullptr;

  if (pPacket && pPacket->size()) {
    elementaryVideo = unique_ptr<Buffer>(
        Buffer::MakeOwnMem(pPacket->size(), pPacket->data()));
  }

  if (no_eos) {
    upDecoder->SetInput((Token*)0xbaddf00d, 2U);
  }

  upDecoder->SetInput(elementaryVideo ? elementaryVideo.get() : nullptr, 0U);
  if (TASK_EXEC_FAIL == upDecoder->Execute()) {
    return nullptr;
  }

  return (Surface *)upDecoder->GetOutput(0U);
};

uint32_t PyNvDecoder::Width() const {
  if (upDemuxer) {
    MuxingParams params;
    upDemuxer->GetParams(params);
    return params.videoContext.width;
  } else {
    throw runtime_error("Decoder was created without built-in demuxer support. "
                        "Please get width from demuxer instead");
  }
}

void PyNvDecoder::LastPacketData(PacketData &packetData) const {
  if (upDemuxer) {
    auto mp_buffer = (Buffer *)upDemuxer->GetOutput(3U);
    if (mp_buffer) {
      auto mp = mp_buffer->GetDataAs<PacketData>();
      packetData = *mp;
    }
  } else {
    throw runtime_error("Decoder was created without built-in demuxer support. "
                        "Please get packet data from demuxer instead");
  }
}

ColorSpace PyNvDecoder::GetColorSpace() const {
  if (upDemuxer) {

    MuxingParams params;
    upDemuxer->GetParams(params);
    return params.videoContext.color_space;
  } else {
    throw runtime_error("Decoder was created without built-in demuxer support. "
                        "Please get color space from demuxer instead");
  }
}

ColorRange PyNvDecoder::GetColorRange() const {
  if (upDemuxer) {

    MuxingParams params;
    upDemuxer->GetParams(params);
    return params.videoContext.color_range;
  } else {
    throw runtime_error("Decoder was created without built-in demuxer support. "
                        "Please get color range from demuxer instead");
  }
}

uint32_t PyNvDecoder::Height() const {
  if (upDemuxer) {

    MuxingParams params;
    upDemuxer->GetParams(params);
    return params.videoContext.height;
  } else {
    throw runtime_error("Decoder was created without built-in demuxer support. "
                        "Please get height from demuxer instead");
  }
}

double PyNvDecoder::Framerate() const {
  if (upDemuxer) {

    MuxingParams params;
    upDemuxer->GetParams(params);
    return params.videoContext.frameRate;
  } else {
    throw runtime_error("Decoder was created without built-in demuxer support. "
                        "Please get framerate from demuxer instead");
  }
}

double PyNvDecoder::AvgFramerate() const {
  if (upDemuxer) {

    MuxingParams params;
    upDemuxer->GetParams(params);
    return params.videoContext.avgFrameRate;
  } else {
    throw runtime_error("Decoder was created without built-in demuxer support. "
                        "Please get avg framerate from demuxer instead");
  }
}

bool PyNvDecoder::IsVFR() const {
  if (upDemuxer) {

    MuxingParams params;
    upDemuxer->GetParams(params);
    return params.videoContext.is_vfr;
  } else {
    throw runtime_error("Decoder was created without built-in demuxer support. "
                        "Please check variable framerate flag from demuxer instead");
  }
}

double PyNvDecoder::Timebase() const {
  if (upDemuxer) {
    MuxingParams params;
    upDemuxer->GetParams(params);
    return params.videoContext.timeBase;
  } else {
    throw runtime_error("Decoder was created without built-in demuxer support. "
                        "Please get time base from demuxer instead");
  }
}

uint32_t PyNvDecoder::Framesize() const {
  if (upDemuxer) {
    auto pSurface = Surface::Make(GetPixelFormat(), Width(), Height(),
                                  CudaResMgr::Instance().GetCtx(gpuID));
    if (!pSurface) {
      throw runtime_error("Failed to determine video frame size.");
    }
    uint32_t size = pSurface->HostMemSize();
    delete pSurface;
    return size;
  } else {
    throw runtime_error("Decoder was created without built-in demuxer support. "
                        "Please get frame size from demuxer instead");
  }
}

uint32_t PyNvDecoder::Numframes() const {
  if (upDemuxer) {
    MuxingParams params;
    upDemuxer->GetParams(params);
    return params.videoContext.num_frames;
  } else {
    throw runtime_error("Decoder was created without built-in demuxer support. "
                        "Please get num_frames from demuxer instead");
  }
}

Pixel_Format PyNvDecoder::GetPixelFormat() const { return format; }

struct DecodeContext {
  std::shared_ptr<Surface> pSurface;
  py::array_t<uint8_t> *pSei;
  py::array_t<uint8_t> *pPacket;
  SeekContext seek_ctx;
  PacketData pkt_data;
  bool usePacket;

  DecodeContext(py::array_t<uint8_t> *sei, py::array_t<uint8_t> *packet,
                SeekContext const &ctx)
      : pSurface(nullptr), pSei(sei), pPacket(packet), seek_ctx(ctx),
        usePacket(true) {}

  DecodeContext(py::array_t<uint8_t> *sei, py::array_t<uint8_t> *packet)
      : pSurface(nullptr), pSei(sei), pPacket(packet), seek_ctx(),
        usePacket(true) {}

  DecodeContext(py::array_t<uint8_t> *sei, SeekContext const &ctx)
      : pSurface(nullptr), pSei(sei), pPacket(nullptr), seek_ctx(ctx),
        usePacket(false) {}

  DecodeContext(py::array_t<uint8_t> *sei)
      : pSurface(nullptr), pSei(sei), pPacket(nullptr), seek_ctx(),
        usePacket(false) {}

  DecodeContext(SeekContext const &ctx)
      : pSurface(nullptr), pSei(nullptr), pPacket(nullptr), seek_ctx(ctx),
        usePacket(false) {}

  DecodeContext()
      : pSurface(nullptr), pSei(nullptr), pPacket(nullptr), seek_ctx(),
        usePacket(false) {}
};

bool PyNvDecoder::DecodeSurface(struct DecodeContext &ctx) {
  bool loop_end = false;
  // If we feed decoder with Annex.B from outside we can't seek;
  bool const use_seek = ctx.seek_ctx.use_seek && !ctx.usePacket;
  bool dec_error = false, dmx_error = false;

  Surface *pRawSurf = nullptr;

  // Check seek params & flush decoder if we need to seek;
  if (use_seek) {
    MuxingParams params;
    upDemuxer->GetParams(params);

    if (ctx.seek_ctx.mode != PREV_KEY_FRAME) {
      throw runtime_error("Decoder can only seek to closest previous key frame");
    }

    // Flush decoder without setting eos flag;
    Surface *p_surf = nullptr;
    do {
      try {
        auto const no_eos = true;
        p_surf = getDecodedSurfaceFromPacket(nullptr, no_eos);
      } catch (decoder_error &dec_exc) {
        dec_error = true;
        cerr << dec_exc.what() << endl;
      } catch (cuvid_parser_error &cvd_exc) {
        dmx_error = true;
        cerr << cvd_exc.what() << endl;
      }
    } while (p_surf && !p_surf->Empty());
    upDecoder->ClearOutputs();

    // Set number of decoded frames to zero before the loop;
    ctx.seek_ctx.num_frames_decoded = 0U;
  }

  /* Decode frames in loop if seek was done.
   * Otherwise will return after 1st iteration. */
  do {
    try {
      pRawSurf = ctx.usePacket
                     // In this case we get packet data from demuxer;
                     ? getDecodedSurfaceFromPacket(ctx.pPacket)
                     // In that case we will get packet data later from decoder;
                     : getDecodedSurface(upDecoder.get(), upDemuxer.get(),
                                         ctx.seek_ctx, ctx.pSei != nullptr);
      if (!pRawSurf) {
        break;
      }
    } catch (decoder_error &dec_exc) {
      dec_error = true;
      cerr << dec_exc.what() << endl;
    } catch (cuvid_parser_error &cvd_exc) {
      dmx_error = true;
      cerr << cvd_exc.what() << endl;
    }

    // Increase the counter;
    ctx.seek_ctx.num_frames_decoded++;

    /* Get timestamp from decoder.
     * However, this doesn't contain anything beside pts. */
    auto pktDataBuf = (Buffer *)upDecoder->GetOutput(1U);
    if (pktDataBuf) {
      ctx.pkt_data = *pktDataBuf->GetDataAs<PacketData>();
    }

    auto is_seek_done = [&](SeekContext const &seek_ctx, PacketData const &pktData, double time_base) {
      int64_t seek_pts = 0;

      switch (seek_ctx.crit) {
      case BY_NUMBER:
        seek_pts = seek_ctx.seek_frame * seek_ctx.out_frame_duration;
        break;

      case BY_TIMESTAMP:
        seek_pts = seek_ctx.seek_frame / time_base;
        break;
      
      default:
        throw runtime_error("Invalid seek criteria.");
        break;
      }

      return ctx.pkt_data.pts >= seek_pts;
    };

    /* Check if seek is done. */
    if (!use_seek) {
      loop_end = true;
    } else {
      MuxingParams params;
      upDemuxer->GetParams(params);
      loop_end = is_seek_done(ctx.seek_ctx, ctx.pkt_data, params.videoContext.timeBase);
    }

    if (dmx_error) {
      cerr << "Cuvid parser exception happened." << endl;
      throw CuvidParserException();
    }

    if (dec_error && upDemuxer) {
      time_point<system_clock> then = system_clock::now();

      MuxingParams params;
      upDemuxer->GetParams(params);

      upDecoder.reset(NvdecDecodeFrame::Make(
          CudaResMgr::Instance().GetStream(gpuID),
          CudaResMgr::Instance().GetCtx(gpuID), params.videoContext.codec,
          poolFrameSize, params.videoContext.width, params.videoContext.height,
          format));

      time_point<system_clock> now = system_clock::now();
      auto duration = duration_cast<milliseconds>(now - then).count();
      cerr << "HW decoder reset time: " << duration << " milliseconds" << endl;

      throw HwResetException();
    } else if (dec_error) {
      cerr << "HW exception happened. Please reset class instance" << endl;
      throw HwResetException();
    }

    if (ctx.pSei) {
      auto seiBuffer = (Buffer *)upDemuxer->GetOutput(2U);
      if (seiBuffer) {
        ctx.pSei->resize({seiBuffer->GetRawMemSize()}, false);
        memcpy(ctx.pSei->mutable_data(), seiBuffer->GetRawMemPtr(),
               seiBuffer->GetRawMemSize());
      } else {
        ctx.pSei->resize({0}, false);
      }
    }

  } while (use_seek && !loop_end);

  if (pRawSurf) {
    ctx.pSurface = shared_ptr<Surface>(pRawSurf->Clone());
    return true;
  } else {
    return false;
  }
}

shared_ptr<Surface>
PyNvDecoder::DecodeSingleSurface(py::array_t<uint8_t> &sei) {
    SeekContext seek_ctx;
    return DecodeSingleSurface(sei, seek_ctx);
}

std::shared_ptr<Surface>
PyNvDecoder::DecodeSingleSurface(py::array_t<uint8_t> &sei,
                                 PacketData &pkt_data) {
  DecodeContext ctx(&sei);
  if (DecodeSurface(ctx)) {
    pkt_data = ctx.pkt_data;
    return ctx.pSurface;
  }
  else {
    auto pixFmt = GetPixelFormat();
    auto pSurface = shared_ptr<Surface>(Surface::Make(pixFmt));
    return shared_ptr<Surface>(pSurface->Clone());
  }
}

shared_ptr<Surface>
PyNvDecoder::DecodeSingleSurface(py::array_t<uint8_t> &sei,
                                 SeekContext &seek_ctx,
                                 PacketData &pkt_data) {
  DecodeContext ctx(&sei, seek_ctx);
  if (DecodeSurface(ctx)) {
    seek_ctx = ctx.seek_ctx;
    pkt_data = ctx.pkt_data;
    return ctx.pSurface;
  }
  else {
    auto pixFmt = GetPixelFormat();
    auto pSurface = shared_ptr<Surface>(Surface::Make(pixFmt));
    return shared_ptr<Surface>(pSurface->Clone());
  }
}

shared_ptr<Surface>
PyNvDecoder::DecodeSingleSurface(py::array_t<uint8_t> &sei,
                                 SeekContext &seek_ctx) {
  DecodeContext ctx(&sei, seek_ctx);
  if (DecodeSurface(ctx)) {
    seek_ctx = ctx.seek_ctx;
    return ctx.pSurface;
  }
  else {
    auto pixFmt = GetPixelFormat();
    auto pSurface = shared_ptr<Surface>(Surface::Make(pixFmt));
    return shared_ptr<Surface>(pSurface->Clone());
  }
}

shared_ptr<Surface> 
PyNvDecoder::DecodeSingleSurface() {
  SeekContext seek_ctx;
  return DecodeSingleSurface(seek_ctx);
}

shared_ptr<Surface> 
PyNvDecoder::DecodeSingleSurface(PacketData &pkt_data) {
  DecodeContext ctx;
  if (DecodeSurface(ctx)) {
    pkt_data = ctx.pkt_data;
    return ctx.pSurface;
  } else {
    auto pixFmt = GetPixelFormat();
    auto pSurface = shared_ptr<Surface>(Surface::Make(pixFmt));
    return shared_ptr<Surface>(pSurface->Clone());
  }
}

shared_ptr<Surface> 
PyNvDecoder::DecodeSingleSurface(SeekContext &seek_ctx) {
  DecodeContext ctx(seek_ctx);
  if (DecodeSurface(ctx)) {
    seek_ctx = ctx.seek_ctx;
    return ctx.pSurface;
  } else {
    auto pixFmt = GetPixelFormat();
    auto pSurface = shared_ptr<Surface>(Surface::Make(pixFmt));
    return shared_ptr<Surface>(pSurface->Clone());
  }
}

shared_ptr<Surface>
PyNvDecoder::DecodeSingleSurface(SeekContext &seek_ctx,
                                 PacketData &pkt_data) {
  DecodeContext ctx(seek_ctx);
  if (DecodeSurface(ctx)) {
    seek_ctx = ctx.seek_ctx;
    pkt_data = ctx.pkt_data;
    return ctx.pSurface;
  } else {
    auto pixFmt = GetPixelFormat();
    auto pSurface = shared_ptr<Surface>(Surface::Make(pixFmt));
    return shared_ptr<Surface>(pSurface->Clone());
  }
}

shared_ptr<Surface>
PyNvDecoder::DecodeSurfaceFromPacket(py::array_t<uint8_t> &sei,
                                     py::array_t<uint8_t> &packet) {
  DecodeContext ctx(&sei, &packet);
  if (DecodeSurface(ctx)) {
    return ctx.pSurface;
  } else {
    auto pixFmt = GetPixelFormat();
    auto pSurface = shared_ptr<Surface>(Surface::Make(pixFmt));
    return shared_ptr<Surface>(pSurface->Clone());
  }
}

shared_ptr<Surface>
PyNvDecoder::DecodeSurfaceFromPacket(py::array_t<uint8_t> &packet) {
  DecodeContext ctx(nullptr, &packet);
  if (DecodeSurface(ctx)) {
    return ctx.pSurface;
  } else {
    auto pixFmt = GetPixelFormat();
    auto pSurface = shared_ptr<Surface>(Surface::Make(pixFmt));
    return shared_ptr<Surface>(pSurface->Clone());
  }
}

shared_ptr<Surface> PyNvDecoder::FlushSingleSurface() {
  DecodeContext ctx(nullptr, nullptr);
  if (DecodeSurface(ctx)) {
    return ctx.pSurface;
  } else {
    auto pixFmt = GetPixelFormat();
    auto pSurface = shared_ptr<Surface>(Surface::Make(pixFmt));
    return shared_ptr<Surface>(pSurface->Clone());
  }
}

bool PyNvDecoder::DecodeSingleFrame(py::array_t<uint8_t> &frame,
                                    py::array_t<uint8_t> &sei) {
  SeekContext seek_ctx;
  return DecodeSingleFrame(frame, sei, seek_ctx);
}

bool PyNvDecoder::DecodeSingleFrame(py::array_t<uint8_t> &frame,
                                    py::array_t<uint8_t> &sei,
                                    PacketData &pkt_data) {
  auto spRawSufrace = DecodeSingleSurface(sei, pkt_data);
  if (spRawSufrace->Empty()) {
    return false;
  }

  if (!upDownloader) {
    uint32_t width, height, elem_size;
    upDecoder->GetDecodedFrameParams(width, height, elem_size);
    upDownloader.reset(new PySurfaceDownloader(width, height, format, gpuID));
  }

  return upDownloader->DownloadSingleSurface(spRawSufrace, frame);
}

bool PyNvDecoder::DecodeSingleFrame(py::array_t<uint8_t> &frame,
                                    py::array_t<uint8_t> &sei,
                                    SeekContext &seek_ctx) {
  auto spRawSufrace = DecodeSingleSurface(sei, seek_ctx);
  if (spRawSufrace->Empty()) {
    return false;
  }

  if (!upDownloader) {
    uint32_t width, height, elem_size;
    upDecoder->GetDecodedFrameParams(width, height, elem_size);
    upDownloader.reset(new PySurfaceDownloader(width, height, format, gpuID));
  }

  return upDownloader->DownloadSingleSurface(spRawSufrace, frame);
}

bool PyNvDecoder::DecodeSingleFrame(py::array_t<uint8_t> &frame,
                                    py::array_t<uint8_t> &sei,
                                    SeekContext &seek_ctx,
                                    PacketData &pkt_data) {
  auto spRawSufrace = DecodeSingleSurface(sei, seek_ctx, pkt_data);
  if (spRawSufrace->Empty()) {
    return false;
  }

  if (!upDownloader) {
    uint32_t width, height, elem_size;
    upDecoder->GetDecodedFrameParams(width, height, elem_size);
    upDownloader.reset(new PySurfaceDownloader(width, height, format, gpuID));
  }

  return upDownloader->DownloadSingleSurface(spRawSufrace, frame);
}

bool PyNvDecoder::FlushSingleFrame(py::array_t<uint8_t> &frame) {
  auto spRawSufrace = FlushSingleSurface();
  if (spRawSufrace->Empty()) {
    return false;
  }

  if (!upDownloader) {
    uint32_t width, height, elem_size;
    upDecoder->GetDecodedFrameParams(width, height, elem_size);
    upDownloader.reset(new PySurfaceDownloader(width, height, format, gpuID));
  }

  return upDownloader->DownloadSingleSurface(spRawSufrace, frame);
}

bool PyNvDecoder::DecodeSingleFrame(py::array_t<uint8_t> &frame) {
  SeekContext seek_ctx;
  return DecodeSingleFrame(frame, seek_ctx);
}

bool PyNvDecoder::DecodeSingleFrame(py::array_t<uint8_t> &frame,
                                    PacketData &pkt_data) {
  auto spRawSufrace = DecodeSingleSurface(pkt_data);
  if (spRawSufrace->Empty()) {
    return false;
  }

  if (!upDownloader) {
    uint32_t width, height, elem_size;
    upDecoder->GetDecodedFrameParams(width, height, elem_size);
    upDownloader.reset(new PySurfaceDownloader(width, height, format, gpuID));
  }

  return upDownloader->DownloadSingleSurface(spRawSufrace, frame);
}

bool PyNvDecoder::DecodeSingleFrame(py::array_t<uint8_t> &frame,
                                    SeekContext &seek_ctx) {
  auto spRawSufrace = DecodeSingleSurface(seek_ctx);
  if (spRawSufrace->Empty()) {
    return false;
  }

  if (!upDownloader) {
    uint32_t width, height, elem_size;
    upDecoder->GetDecodedFrameParams(width, height, elem_size);
    upDownloader.reset(new PySurfaceDownloader(width, height, format, gpuID));
  }

  return upDownloader->DownloadSingleSurface(spRawSufrace, frame);
}

bool PyNvDecoder::DecodeSingleFrame(py::array_t<uint8_t> &frame,
                                    SeekContext &seek_ctx,
                                    PacketData &pkt_data) {
  auto spRawSufrace = DecodeSingleSurface(seek_ctx, pkt_data);
  if (spRawSufrace->Empty()) {
    return false;
  }

  if (!upDownloader) {
    uint32_t width, height, elem_size;
    upDecoder->GetDecodedFrameParams(width, height, elem_size);
    upDownloader.reset(new PySurfaceDownloader(width, height, format, gpuID));
  }

  return upDownloader->DownloadSingleSurface(spRawSufrace, frame);
}

bool PyNvDecoder::DecodeFrameFromPacket(py::array_t<uint8_t> &frame,
                                        py::array_t<uint8_t> &packet,
                                        py::array_t<uint8_t> &sei) {
  auto spRawSufrace = DecodeSurfaceFromPacket(sei, packet);
  if (spRawSufrace->Empty()) {
    return false;
  }

  if (!upDownloader) {
    uint32_t width, height, elem_size;
    upDecoder->GetDecodedFrameParams(width, height, elem_size);
    upDownloader.reset(new PySurfaceDownloader(width, height, format, gpuID));
  }

  return upDownloader->DownloadSingleSurface(spRawSufrace, frame);
}

bool PyNvDecoder::DecodeFrameFromPacket(py::array_t<uint8_t> &frame,
                                        py::array_t<uint8_t> &packet) {
  auto spRawSufrace = DecodeSurfaceFromPacket(packet);
  if (spRawSufrace->Empty()) {
    return false;
  }

  if (!upDownloader) {
    uint32_t width, height, elem_size;
    upDecoder->GetDecodedFrameParams(width, height, elem_size);
    upDownloader.reset(new PySurfaceDownloader(width, height, format, gpuID));
  }

  return upDownloader->DownloadSingleSurface(spRawSufrace, frame);
}

uint32_t PyNvEncoder::Width() const { return encWidth; }

uint32_t PyNvEncoder::Height() const { return encHeight; }

Pixel_Format PyNvEncoder::GetPixelFormat() const { return eFormat; }

bool PyNvEncoder::Reconfigure(const map<string, string> &encodeOptions,
                              bool force_idr, bool reset_enc, bool verbose) {

  if (upEncoder) {
    NvEncoderClInterface cli_interface(encodeOptions);
    return upEncoder->Reconfigure(cli_interface, force_idr, reset_enc, verbose);
  }

  return true;
}

PyNvEncoder::PyNvEncoder(const map<string, string> &encodeOptions,
                         int gpuID, Pixel_Format format, bool verbose)
    : PyNvEncoder(encodeOptions, CudaResMgr::Instance().GetCtx(gpuID),
                  CudaResMgr::Instance().GetStream(gpuID), format, verbose)
{}

PyNvEncoder::PyNvEncoder(const map<string, string> &encodeOptions,
                         CUcontext ctx, CUstream str, Pixel_Format format, 
                         bool verbose)
    : upEncoder(nullptr), uploader(nullptr), options(encodeOptions),
      verbose_ctor(verbose), eFormat(format) {

  // Parse resolution;
  auto ParseResolution = [&](const string &res_string, uint32_t &width,
                             uint32_t &height) {
    string::size_type xPos = res_string.find('x');

    if (xPos != string::npos) {
      // Parse width;
      stringstream ssWidth;
      ssWidth << res_string.substr(0, xPos);
      ssWidth >> width;

      // Parse height;
      stringstream ssHeight;
      ssHeight << res_string.substr(xPos + 1);
      ssHeight >> height;
    } else {
      throw invalid_argument("Invalid resolution.");
    }
  };

  auto it = options.find("s");
  if (it != options.end()) {
    ParseResolution(it->second, encWidth, encHeight);
  } else {
    throw invalid_argument("No resolution given");
  }

  // Parse pixel format;
  string fmt_string;
  switch (eFormat) {
  case NV12:
    fmt_string = "NV12";
    break;
  case YUV444:
    fmt_string = "YUV444";
    break;
  default:
    fmt_string = "UNDEFINED";
    break;
  }

  it = options.find("fmt");
  if (it != options.end()) {
    it->second = fmt_string;
  } else {
    options["fmt"] = fmt_string;
  }

  cuda_ctx = ctx;
  cuda_str = str;

  /* Don't initialize uploader & encoder here, just prepare config params;
   */
  Reconfigure(options, false, false, verbose);
}

bool PyNvEncoder::EncodeSurface(shared_ptr<Surface> rawSurface,
                                py::array_t<uint8_t> &packet,
                                const py::array_t<uint8_t> &messageSEI,
                                bool sync, bool append) {
  EncodeContext ctx(rawSurface, &packet, &messageSEI, sync, append);
  return EncodeSingleSurface(ctx);
}

bool PyNvEncoder::EncodeSurface(shared_ptr<Surface> rawSurface,
                                py::array_t<uint8_t> &packet,
                                const py::array_t<uint8_t> &messageSEI,
                                bool sync) {
  EncodeContext ctx(rawSurface, &packet, &messageSEI, sync, false);
  return EncodeSingleSurface(ctx);
}

bool PyNvEncoder::EncodeSurface(shared_ptr<Surface> rawSurface,
                                py::array_t<uint8_t> &packet, bool sync) {
  EncodeContext ctx(rawSurface, &packet, nullptr, sync, false);
  return EncodeSingleSurface(ctx);
}

bool PyNvEncoder::EncodeSurface(shared_ptr<Surface> rawSurface,
                                py::array_t<uint8_t> &packet,
                                const py::array_t<uint8_t> &messageSEI) {
  EncodeContext ctx(rawSurface, &packet, &messageSEI, false, false);
  return EncodeSingleSurface(ctx);
}

bool PyNvEncoder::EncodeSurface(shared_ptr<Surface> rawSurface,
                                py::array_t<uint8_t> &packet) {
  EncodeContext ctx(rawSurface, &packet, nullptr, false, false);
  return EncodeSingleSurface(ctx);
}

bool PyNvEncoder::EncodeSingleSurface(EncodeContext &ctx) {
  shared_ptr<Buffer> spSEI = nullptr;
  if (ctx.pMessageSEI && ctx.pMessageSEI->size()) {
    spSEI = shared_ptr<Buffer>(
        Buffer::MakeOwnMem(ctx.pMessageSEI->size(), ctx.pMessageSEI->data()));
  }

  if (!upEncoder) {
    NvEncoderClInterface cli_interface(options);

    upEncoder.reset(NvencEncodeFrame::Make(
        cuda_str, cuda_ctx, cli_interface,
        NV12 == eFormat ? NV_ENC_BUFFER_FORMAT_NV12
                        : YUV444 == eFormat ? NV_ENC_BUFFER_FORMAT_YUV444
                                            : NV_ENC_BUFFER_FORMAT_UNDEFINED,
        encWidth, encHeight, verbose_ctor));
  }

  upEncoder->ClearInputs();

  if (ctx.rawSurface) {
    upEncoder->SetInput(ctx.rawSurface.get(), 0U);
  } else {
    /* Flush encoder this way;
     */
    upEncoder->SetInput(nullptr, 0U);
  }

  if (ctx.sync) {
    /* Set 2nd input to any non-zero value
     * to signal sync encode;
     */
    upEncoder->SetInput((Token *)0xdeadbeef, 1U);
  }

  if (ctx.pMessageSEI && ctx.pMessageSEI->size()) {
    /* Set 3rd input in case we have SEI message;
     */
    upEncoder->SetInput(spSEI.get(), 2U);
  }

  if (TASK_EXEC_FAIL == upEncoder->Execute()) {
    throw runtime_error("Error while encoding frame");
  }

  auto encodedFrame = (Buffer *)upEncoder->GetOutput(0U);
  if (encodedFrame) {
    if (ctx.append) {
      auto old_size = ctx.pPacket->size();
      ctx.pPacket->resize({old_size + encodedFrame->GetRawMemSize()}, false);
      memcpy(ctx.pPacket->mutable_data() + old_size,
             encodedFrame->GetRawMemPtr(), encodedFrame->GetRawMemSize());
    } else {
      ctx.pPacket->resize({encodedFrame->GetRawMemSize()}, false);
      memcpy(ctx.pPacket->mutable_data(), encodedFrame->GetRawMemPtr(),
             encodedFrame->GetRawMemSize());
    }
    return true;
  }

  return false;
}

bool PyNvEncoder::EncodeFrame(py::array_t<uint8_t> &inRawFrame,
                              py::array_t<uint8_t> &packet) {
  if (!uploader) {
    uploader.reset(new PyFrameUploader(encWidth, encHeight, eFormat, cuda_ctx, cuda_str));
  }

  return EncodeSurface(uploader->UploadSingleFrame(inRawFrame), packet);
}

bool PyNvEncoder::EncodeFrame(py::array_t<uint8_t> &inRawFrame,
                              py::array_t<uint8_t> &packet,
                              const py::array_t<uint8_t> &messageSEI) {
  if (!uploader) {
    uploader.reset(new PyFrameUploader(encWidth, encHeight, eFormat, cuda_ctx, cuda_str));
  }

  return EncodeSurface(uploader->UploadSingleFrame(inRawFrame), packet,
                       messageSEI);
}

bool PyNvEncoder::EncodeFrame(py::array_t<uint8_t> &inRawFrame,
                              py::array_t<uint8_t> &packet,
                              const py::array_t<uint8_t> &messageSEI,
                              bool sync) {
  if (!uploader) {
    uploader.reset(new PyFrameUploader(encWidth, encHeight, eFormat, cuda_ctx, cuda_str));
  }

  return EncodeSurface(uploader->UploadSingleFrame(inRawFrame), packet,
                       messageSEI, sync);
}

bool PyNvEncoder::EncodeFrame(py::array_t<uint8_t> &inRawFrame,
                              py::array_t<uint8_t> &packet, bool sync) {
  if (!uploader) {
    uploader.reset(new PyFrameUploader(encWidth, encHeight, eFormat, cuda_ctx, cuda_str));
  }

  return EncodeSurface(uploader->UploadSingleFrame(inRawFrame), packet, sync);
}

bool PyNvEncoder::EncodeFrame(py::array_t<uint8_t> &inRawFrame,
                              py::array_t<uint8_t> &packet,
                              const py::array_t<uint8_t> &messageSEI, bool sync,
                              bool append) {
  if (!uploader) {
    uploader.reset(new PyFrameUploader(encWidth, encHeight, eFormat, cuda_ctx, cuda_str));
  }

  return EncodeSurface(uploader->UploadSingleFrame(inRawFrame), packet,
                       messageSEI, sync, append);
}

bool PyNvEncoder::FlushSinglePacket(py::array_t<uint8_t> &packet) {
  /* Keep feeding encoder with null input until it returns zero-size
   * surface; */
  shared_ptr<Surface> spRawSurface = nullptr;
  const py::array_t<uint8_t> *messageSEI = nullptr;
  auto const is_sync = true;
  auto const is_append = false;
  EncodeContext ctx(spRawSurface, &packet, messageSEI, is_sync, is_append);
  return EncodeSingleSurface(ctx);
}

bool PyNvEncoder::Flush(py::array_t<uint8_t> &packets) {
  uint32_t num_packets = 0U;
  do {
    if (!FlushSinglePacket(packets)) {
      break;
    }
    num_packets++;
  } while (true);
  return (num_packets > 0U);
}

auto CopySurfaceStrCtx = [](shared_ptr<Surface> self, shared_ptr<Surface> other,
                            CUcontext cudaCtx, CUstream cudaStream)
{
  CudaCtxPush ctxPush(cudaCtx);

  for (auto plane = 0U; plane < self->NumPlanes(); plane++) {
    auto srcPlanePtr = self->PlanePtr(plane);
    auto dstPlanePtr = other->PlanePtr(plane);

    if (!srcPlanePtr || !dstPlanePtr) {
      break;
    }

    CUDA_MEMCPY2D m = {0};
    m.srcMemoryType = CU_MEMORYTYPE_DEVICE;
    m.dstMemoryType = CU_MEMORYTYPE_DEVICE;
    m.srcDevice = srcPlanePtr;
    m.dstDevice = dstPlanePtr;
    m.srcPitch = self->Pitch(plane);
    m.dstPitch = other->Pitch(plane);
    m.Height = self->Height(plane);
    m.WidthInBytes = self->WidthInBytes(plane);

    ThrowOnCudaError(cuMemcpy2DAsync(&m, cudaStream), __LINE__);
  }

  ThrowOnCudaError(cuStreamSynchronize(cudaStream), __LINE__);
};

auto CopySurface = [](shared_ptr<Surface> self, shared_ptr<Surface> other,
                      int gpuID)
{
  auto ctx = CudaResMgr::Instance().GetCtx(gpuID);
  auto str = CudaResMgr::Instance().GetStream(gpuID);

  return CopySurfaceStrCtx(self, other, ctx, str);
};

PYBIND11_MODULE(PyNvCodec, m)
{
  m.doc() = "Python bindings for Nvidia-accelerated video processing";

  PYBIND11_NUMPY_DTYPE_EX(MotionVector, source, "source", w, "w", h, "h", src_x,
                          "src_x", src_y, "src_y", dst_x, "dst_x", dst_y,
                          "dst_y", motion_x, "motion_x", motion_y, "motion_y",
                          motion_scale, "motion_scale");

  py::class_<MotionVector>(m, "MotionVector");
  
  py::register_exception<HwResetException>(m, "HwResetException");

  py::register_exception<CuvidParserException>(m, "CuvidParserException");

  py::enum_<Pixel_Format>(m, "PixelFormat")
      .value("Y", Pixel_Format::Y)
      .value("RGB", Pixel_Format::RGB)
      .value("NV12", Pixel_Format::NV12)
      .value("YUV420", Pixel_Format::YUV420)
      .value("RGB_PLANAR", Pixel_Format::RGB_PLANAR)
      .value("BGR", Pixel_Format::BGR)
      .value("YCBCR", Pixel_Format::YCBCR)
      .value("YUV444", Pixel_Format::YUV444)
      .value("UNDEFINED", Pixel_Format::UNDEFINED)
      .value("RGB_32F", Pixel_Format::RGB_32F)
      .value("RGB_32F_PLANAR", Pixel_Format::RGB_32F_PLANAR)
      .export_values();

    py::enum_<ColorSpace>(m, "ColorSpace")
      .value("BT_601", ColorSpace::BT_601)
      .value("BT_709", ColorSpace::BT_709)
      .value("UNSPEC", ColorSpace::UNSPEC)
      .export_values();

    py::enum_<ColorRange>(m, "ColorRange")
        .value("MPEG", ColorRange::MPEG)
        .value("JPEG", ColorRange::JPEG)
        .value("UDEF", ColorRange::UDEF)
        .export_values();

  py::enum_<cudaVideoCodec>(m, "CudaVideoCodec")
      .value("H264", cudaVideoCodec::cudaVideoCodec_H264)
      .value("HEVC", cudaVideoCodec::cudaVideoCodec_HEVC)
      .value("VP9", cudaVideoCodec::cudaVideoCodec_VP9)
      .export_values();

  py::enum_<SeekMode>(m, "SeekMode")
      .value("EXACT_FRAME", SeekMode::EXACT_FRAME)
      .value("PREV_KEY_FRAME", SeekMode::PREV_KEY_FRAME)
      .export_values();

  py::enum_<SeekCriteria>(m, "SeekCriteria")
      .value("BY_NUMBER", SeekCriteria::BY_NUMBER)
      .value("BY_TIMESTAMP", SeekCriteria::BY_TIMESTAMP)
      .export_values();

  py::class_<SeekContext, shared_ptr<SeekContext>>(m, "SeekContext")
      .def(py::init<int64_t>(), py::arg("seek_frame"))
      .def(py::init<int64_t, SeekCriteria>(), py::arg("seek_frame"),
           py::arg("seek_criteria"))
      .def(py::init<int64_t, SeekMode>(), py::arg("seek_frame"), py::arg("mode"))
      .def(py::init<int64_t, SeekMode, SeekCriteria>(), py::arg("seek_frame"),
           py::arg("mode"), py::arg("seek_criteria"))
      .def_readwrite("seek_frame", &SeekContext::seek_frame)
      .def_readwrite("mode", &SeekContext::mode)
      .def_readwrite("out_frame_pts", &SeekContext::out_frame_pts)
      .def_readonly("num_frames_decoded", &SeekContext::num_frames_decoded);

  py::class_<PacketData, shared_ptr<PacketData>>(m, "PacketData")
      .def(py::init<>())
      .def_readwrite("pts", &PacketData::pts)
      .def_readwrite("dts", &PacketData::dts)
      .def_readwrite("pos", &PacketData::pos)
      .def_readwrite("poc", &PacketData::poc)
      .def_readwrite("duration", &PacketData::duration);

    py::class_<ColorspaceConversionContext,
             shared_ptr<ColorspaceConversionContext>>(
      m, "ColorspaceConversionContext")
      .def(py::init<>())
      .def(py::init<ColorSpace, ColorRange>(), py::arg("color_space"),
           py::arg("color_range"))
      .def_readwrite("color_space", &ColorspaceConversionContext::color_space)
      .def_readwrite("color_range", &ColorspaceConversionContext::color_range);

    py::class_<CudaBuffer, shared_ptr<CudaBuffer>>(m, "CudaBuffer")
        .def("GetRawMemSize", &CudaBuffer::GetRawMemSize)
        .def("GetNumElems", &CudaBuffer::GetNumElems)
        .def("GetElemSize", &CudaBuffer::GetElemSize)
        .def("GpuMem", &CudaBuffer::GpuMem)
        .def("Clone", &CudaBuffer::Clone, py::return_value_policy::take_ownership);

    py::class_<SurfacePlane, shared_ptr<SurfacePlane>>(m, "SurfacePlane")
        .def("Width", &SurfacePlane::Width)
        .def("Height", &SurfacePlane::Height)
        .def("Pitch", &SurfacePlane::Pitch)
        .def("GpuMem", &SurfacePlane::GpuMem)
        .def("ElemSize", &SurfacePlane::ElemSize)
        .def("HostFrameSize", &SurfacePlane::GetHostMemSize)
        .def("Import",
             [](shared_ptr<SurfacePlane> self, CUdeviceptr src, uint32_t src_pitch,
                int gpuID)
             {
               self->Import(src, src_pitch, CudaResMgr::Instance().GetCtx(gpuID),
                            CudaResMgr::Instance().GetStream(gpuID));
             })
        .def("Import",
             [](shared_ptr<SurfacePlane> self, CUdeviceptr src, uint32_t src_pitch,
                size_t  ctx, size_t  str)
             {
               self->Import(src, src_pitch, (CUcontext)ctx, (CUstream)str);
             })
        .def("Export",
             [](shared_ptr<SurfacePlane> self, CUdeviceptr dst, uint32_t dst_pitch,
                int gpuID) {
               self->Export(dst, dst_pitch, CudaResMgr::Instance().GetCtx(gpuID),
                            CudaResMgr::Instance().GetStream(gpuID));
             })
        .def("Export",
             [](shared_ptr<SurfacePlane> self, CUdeviceptr dst, uint32_t dst_pitch,
                size_t  ctx, size_t  str) {
               self->Export(dst, dst_pitch, (CUcontext)ctx, (CUstream)str);
             });

    py::class_<Surface, shared_ptr<Surface>>(m, "Surface")
        .def("Width", &Surface::Width, py::arg("planeNumber") = 0U)
        .def("Height", &Surface::Height, py::arg("planeNumber") = 0U)
        .def("Pitch", &Surface::Pitch, py::arg("planeNumber") = 0U)
        .def("Format", &Surface::PixelFormat)
        .def("Empty", &Surface::Empty)
        .def("NumPlanes", &Surface::NumPlanes)
        .def("HostSize", &Surface::HostMemSize)
        .def_static(
            "Make",
            [](Pixel_Format format, uint32_t newWidth, uint32_t newHeight,
               int gpuID)
            {
              auto pNewSurf = shared_ptr<Surface>(
                  Surface::Make(format, newWidth, newHeight,
                                CudaResMgr::Instance().GetCtx(gpuID)));
              return pNewSurf;
            },
            py::return_value_policy::take_ownership)
        .def_static(
            "Make",
            [](Pixel_Format format, uint32_t newWidth, uint32_t newHeight,
               size_t ctx)
            {
              auto pNewSurf = shared_ptr<Surface>(
                  Surface::Make(format, newWidth, newHeight, (CUcontext)ctx));
              return pNewSurf;
            },
            py::return_value_policy::take_ownership)
        .def(
            "PlanePtr",
            [](shared_ptr<Surface> self, int planeNumber)
            {
              auto pPlane = self->GetSurfacePlane(planeNumber);
              return make_shared<SurfacePlane>(*pPlane);
            },
            // Integral part of Surface, only reference it;
            py::arg("planeNumber") = 0U, py::return_value_policy::reference)
        .def("CopyFrom",
             [](shared_ptr<Surface> self, shared_ptr<Surface> other, int gpuID)
             {
               if (self->PixelFormat() != other->PixelFormat())
               {
                 throw runtime_error("Surfaces have different pixel formats");
               }

               if (self->Width() != other->Width() ||
                   self->Height() != other->Height())
               {
                 throw runtime_error("Surfaces have different size");
               }

               CopySurface(self, other, gpuID);
             })
        .def("CopyFrom",
             [](shared_ptr<Surface> self, shared_ptr<Surface> other, size_t ctx,
                size_t str)
             {
               if (self->PixelFormat() != other->PixelFormat())
               {
                 throw runtime_error("Surfaces have different pixel formats");
               }

               if (self->Width() != other->Width() ||
                   self->Height() != other->Height())
               {
                 throw runtime_error("Surfaces have different size");
               }

               CopySurfaceStrCtx(self, other, (CUcontext)ctx, (CUstream)str);
             })
        .def(
            "Clone",
            [](shared_ptr<Surface> self, int gpuID)
            {
              auto pNewSurf = shared_ptr<Surface>(Surface::Make(
                  self->PixelFormat(), self->Width(), self->Height(),
                  CudaResMgr::Instance().GetCtx(gpuID)));

              CopySurface(self, pNewSurf, gpuID);
              return pNewSurf;
            },
            py::return_value_policy::take_ownership,
            py::call_guard<py::gil_scoped_release>())
        .def(
            "Clone",
            [](shared_ptr<Surface> self, size_t ctx,
                size_t str)
            {
              auto pNewSurf = shared_ptr<Surface>(Surface::Make(
                  self->PixelFormat(), self->Width(), self->Height(),
                  (CUcontext)ctx));

              CopySurfaceStrCtx(self, pNewSurf, (CUcontext)ctx, (CUstream)str);
              return pNewSurf;
            },
            py::return_value_policy::take_ownership,
            py::call_guard<py::gil_scoped_release>());

    py::class_<PyNvEncoder>(m, "PyNvEncoder")
        .def(py::init<const map<string, string> &, int, Pixel_Format, bool>(),
             py::arg("settings"), py::arg("gpu_id"), py::arg("format") = NV12,
             py::arg("verbose") = false)
        .def(py::init<const map<string, string> &, size_t , size_t ,
                      Pixel_Format, bool>(),
             py::arg("settings"), py::arg("cuda_context"),
             py::arg("cuda_stream"), py::arg("format") = NV12,
             py::arg("verbose") = false)
        .def("Reconfigure", &PyNvEncoder::Reconfigure, py::arg("settings"),
             py::arg("force_idr") = false, py::arg("reset_encoder") = false,
             py::arg("verbose") = false)
        .def("Width", &PyNvEncoder::Width)
        .def("Height", &PyNvEncoder::Height)
        .def("Format", &PyNvEncoder::GetPixelFormat)
        .def("EncodeSingleSurface",
             py::overload_cast<shared_ptr<Surface>, py::array_t<uint8_t> &,
                               const py::array_t<uint8_t> &, bool, bool>(
                 &PyNvEncoder::EncodeSurface),
             py::arg("surface"), py::arg("packet"), py::arg("sei"),
             py::arg("sync"), py::arg("append"),
             py::call_guard<py::gil_scoped_release>())
        .def("EncodeSingleSurface",
             py::overload_cast<shared_ptr<Surface>, py::array_t<uint8_t> &,
                               const py::array_t<uint8_t> &, bool>(
                 &PyNvEncoder::EncodeSurface),
             py::arg("surface"), py::arg("packet"), py::arg("sei"),
             py::arg("sync"),
             py::call_guard<py::gil_scoped_release>())
        .def("EncodeSingleSurface",
             py::overload_cast<shared_ptr<Surface>, py::array_t<uint8_t> &, bool>(
                 &PyNvEncoder::EncodeSurface),
             py::arg("surface"), py::arg("packet"), py::arg("sync"),
             py::call_guard<py::gil_scoped_release>())
        .def("EncodeSingleSurface",
             py::overload_cast<shared_ptr<Surface>, py::array_t<uint8_t> &,
                               const py::array_t<uint8_t> &>(
                 &PyNvEncoder::EncodeSurface),
             py::arg("surface"), py::arg("packet"), py::arg("sei"),
             py::call_guard<py::gil_scoped_release>())
        .def("EncodeSingleSurface",
             py::overload_cast<shared_ptr<Surface>, py::array_t<uint8_t> &>(
                 &PyNvEncoder::EncodeSurface),
             py::arg("surface"), py::arg("packet"),
             py::call_guard<py::gil_scoped_release>())
        .def("EncodeSingleFrame",
             py::overload_cast<py::array_t<uint8_t> &, py::array_t<uint8_t> &,
                               const py::array_t<uint8_t> &, bool, bool>(
                 &PyNvEncoder::EncodeFrame),
             py::arg("frame"), py::arg("packet"), py::arg("sei"), py::arg("sync"),
             py::arg("append"),
             py::call_guard<py::gil_scoped_release>())
        .def("EncodeSingleFrame",
             py::overload_cast<py::array_t<uint8_t> &, py::array_t<uint8_t> &,
                               const py::array_t<uint8_t> &, bool>(
                 &PyNvEncoder::EncodeFrame),
             py::arg("frame"), py::arg("packet"), py::arg("sei"), py::arg("sync"),
             py::call_guard<py::gil_scoped_release>())
        .def("EncodeSingleFrame",
             py::overload_cast<py::array_t<uint8_t> &, py::array_t<uint8_t> &,
                               bool>(&PyNvEncoder::EncodeFrame),
             py::arg("frame"), py::arg("packet"), py::arg("sync"),
             py::call_guard<py::gil_scoped_release>())
        .def("EncodeSingleFrame",
             py::overload_cast<py::array_t<uint8_t> &, py::array_t<uint8_t> &,
                               const py::array_t<uint8_t> &>(
                 &PyNvEncoder::EncodeFrame),
             py::arg("frame"), py::arg("packet"), py::arg("sei"),
             py::call_guard<py::gil_scoped_release>())
        .def("EncodeSingleFrame",
             py::overload_cast<py::array_t<uint8_t> &, py::array_t<uint8_t> &>(
                 &PyNvEncoder::EncodeFrame),
             py::arg("frame"), py::arg("packet"),
             py::call_guard<py::gil_scoped_release>())
        .def("Flush", &PyNvEncoder::Flush, py::arg("packets"),
             py::call_guard<py::gil_scoped_release>())
        .def("FlushSinglePacket", &PyNvEncoder::FlushSinglePacket,
             py::arg("packets"),
             py::call_guard<py::gil_scoped_release>());

    py::class_<PyFfmpegDecoder>(m, "PyFfmpegDecoder")
        .def(py::init<const string &, const map<string, string> &>())
        .def("DecodeSingleFrame", &PyFfmpegDecoder::DecodeSingleFrame)
        .def("GetMotionVectors", &PyFfmpegDecoder::GetMotionVectors,
             py::return_value_policy::move);

    py::class_<PyFFmpegDemuxer>(m, "PyFFmpegDemuxer")
        .def(py::init<const string &>())
        .def(py::init<const string &, const map<string, string> &>())
        .def("DemuxSinglePacket", &PyFFmpegDemuxer::DemuxSinglePacket)
        .def("Width", &PyFFmpegDemuxer::Width)
        .def("Height", &PyFFmpegDemuxer::Height)
        .def("Format", &PyFFmpegDemuxer::Format)
        .def("Framerate", &PyFFmpegDemuxer::Framerate)
        .def("AvgFramerate", &PyFFmpegDemuxer::AvgFramerate)
        .def("IsVFR", &PyFFmpegDemuxer::IsVFR)
        .def("Timebase", &PyFFmpegDemuxer::Timebase)
        .def("Numframes", &PyFFmpegDemuxer::Numframes)
        .def("Codec", &PyFFmpegDemuxer::Codec)
        .def("LastPacketData", &PyFFmpegDemuxer::GetLastPacketData)
        .def("Seek", &PyFFmpegDemuxer::Seek)
        .def("ColorSpace", &PyFFmpegDemuxer::GetColorSpace)
        .def("ColorRange", &PyFFmpegDemuxer::GetColorRange);

    py::class_<PyNvDecoder>(m, "PyNvDecoder")
        .def(py::init<uint32_t, uint32_t, Pixel_Format, cudaVideoCodec,
                      uint32_t>())
        .def(py::init<const string &, int, const map<string, string> &>())
        .def(py::init<const string &, int>())
        .def(py::init<uint32_t, uint32_t, Pixel_Format, cudaVideoCodec,
                      size_t, size_t>())
        .def(py::init<const string &, size_t , size_t ,
                      const map<string, string> &>())
        .def(py::init<const string &, size_t , size_t >())
        .def("Width", &PyNvDecoder::Width)
        .def("Height", &PyNvDecoder::Height)
        .def("ColorSpace", &PyNvDecoder::GetColorSpace)
        .def("ColorRange", &PyNvDecoder::GetColorRange)
        .def("LastPacketData", &PyNvDecoder::LastPacketData)
        .def("Framerate", &PyNvDecoder::Framerate)
        .def("AvgFramerate", &PyNvDecoder::AvgFramerate)
        .def("IsVFR", &PyNvDecoder::IsVFR)
        .def("Timebase", &PyNvDecoder::Timebase)
        .def("Framesize", &PyNvDecoder::Framesize)
        .def("Numframes", &PyNvDecoder::Numframes)
        .def("Format", &PyNvDecoder::GetPixelFormat)
        .def("DecodeSingleSurface",
             py::overload_cast<PacketData &>(
                 &PyNvDecoder::DecodeSingleSurface),
             py::arg("packet_data"),
             py::return_value_policy::take_ownership,
             py::call_guard<py::gil_scoped_release>())
        .def("DecodeSingleSurface",
             py::overload_cast<py::array_t<uint8_t> &>(
                 &PyNvDecoder::DecodeSingleSurface),
             py::arg("sei"), py::return_value_policy::take_ownership,
             py::call_guard<py::gil_scoped_release>())
        .def("DecodeSingleSurface",
             py::overload_cast<py::array_t<uint8_t> &, PacketData &>(
                 &PyNvDecoder::DecodeSingleSurface),
             py::arg("sei"), py::arg("packet_data"),
             py::return_value_policy::take_ownership,
             py::call_guard<py::gil_scoped_release>())
        .def("DecodeSingleSurface",
             py::overload_cast<py::array_t<uint8_t> &, SeekContext &>(
                 &PyNvDecoder::DecodeSingleSurface),
             py::arg("sei"), py::arg("seek_context"),
             py::return_value_policy::take_ownership,
             py::call_guard<py::gil_scoped_release>())
        .def("DecodeSingleSurface",
             py::overload_cast<py::array_t<uint8_t> &, SeekContext &, PacketData &>(
                 &PyNvDecoder::DecodeSingleSurface),
             py::arg("sei"), py::arg("seek_context"),
             py::arg("packet_data"),
             py::return_value_policy::take_ownership,
             py::call_guard<py::gil_scoped_release>())
        .def("DecodeSingleSurface",
             py::overload_cast<>(&PyNvDecoder::DecodeSingleSurface),
             py::return_value_policy::take_ownership,
             py::call_guard<py::gil_scoped_release>())
        .def("DecodeSingleSurface",
             py::overload_cast<SeekContext &>(&PyNvDecoder::DecodeSingleSurface),
             py::arg("seek_context"), py::return_value_policy::take_ownership,
             py::call_guard<py::gil_scoped_release>())
        .def("DecodeSingleSurface",
             py::overload_cast<SeekContext &, PacketData &>(
                 &PyNvDecoder::DecodeSingleSurface),
             py::arg("seek_context"), py::arg("packet_data"),
             py::return_value_policy::take_ownership,
             py::call_guard<py::gil_scoped_release>())
        .def("DecodeSurfaceFromPacket",
             py::overload_cast<py::array_t<uint8_t> &, py::array_t<uint8_t> &>(
                 &PyNvDecoder::DecodeSurfaceFromPacket),
             py::arg("packet"), py::arg("sei"),
             py::call_guard<py::gil_scoped_release>())
        .def("DecodeSurfaceFromPacket",
             py::overload_cast<py::array_t<uint8_t> &>(
                 &PyNvDecoder::DecodeSurfaceFromPacket),
             py::arg("packet"),
             py::call_guard<py::gil_scoped_release>())
        .def("DecodeSingleFrame",
             py::overload_cast<py::array_t<uint8_t> &, py::array_t<uint8_t> &>(
                 &PyNvDecoder::DecodeSingleFrame),
             py::arg("frame"), py::arg("sei"),
             py::call_guard<py::gil_scoped_release>())
        .def("DecodeSingleFrame",
             py::overload_cast<py::array_t<uint8_t> &, py::array_t<uint8_t> &,
                               PacketData &>(
                 &PyNvDecoder::DecodeSingleFrame),
             py::arg("frame"), py::arg("sei"), py::arg("packet_data"),
             py::call_guard<py::gil_scoped_release>())
        .def("DecodeSingleFrame",
             py::overload_cast<py::array_t<uint8_t> &, py::array_t<uint8_t> &,
                               SeekContext &>(
                 &PyNvDecoder::DecodeSingleFrame),
             py::arg("frame"), py::arg("sei"), py::arg("seek_context"),
             py::call_guard<py::gil_scoped_release>())
        .def("DecodeSingleFrame",
             py::overload_cast<py::array_t<uint8_t> &, py::array_t<uint8_t> &,
                               SeekContext &, PacketData &>(
                 &PyNvDecoder::DecodeSingleFrame),
             py::arg("frame"), py::arg("sei"), py::arg("seek_context"),
             py::arg("packet_data"),
             py::call_guard<py::gil_scoped_release>())
        .def("DecodeSingleFrame",
             py::overload_cast<py::array_t<uint8_t> &>(
                 &PyNvDecoder::DecodeSingleFrame),
             py::arg("frame"),
             py::call_guard<py::gil_scoped_release>())
        .def("DecodeSingleFrame",
             py::overload_cast<py::array_t<uint8_t> &, PacketData &>(
                 &PyNvDecoder::DecodeSingleFrame),
             py::arg("frame"), py::arg("packet_data"),
             py::call_guard<py::gil_scoped_release>())
        .def("DecodeSingleFrame",
             py::overload_cast<py::array_t<uint8_t> &, SeekContext &>(
                 &PyNvDecoder::DecodeSingleFrame),
             py::arg("frame"), py::arg("seek_context"),
             py::call_guard<py::gil_scoped_release>())
        .def("DecodeSingleFrame",
             py::overload_cast<py::array_t<uint8_t> &, SeekContext &,
                               PacketData &>(
                 &PyNvDecoder::DecodeSingleFrame),
             py::arg("frame"), py::arg("seek_context"), py::arg("packet_data"),
             py::call_guard<py::gil_scoped_release>())
        .def("DecodeFrameFromPacket",
             py::overload_cast<py::array_t<uint8_t> &, py::array_t<uint8_t> &,
                               py::array_t<uint8_t> &>(
                 &PyNvDecoder::DecodeFrameFromPacket),
             py::arg("frame"), py::arg("packet"), py::arg("sei"),
             py::call_guard<py::gil_scoped_release>())
        .def("DecodeFrameFromPacket",
             py::overload_cast<py::array_t<uint8_t> &, py::array_t<uint8_t> &>(
                 &PyNvDecoder::DecodeFrameFromPacket),
             py::arg("frame"), py::arg("packet"),
             py::call_guard<py::gil_scoped_release>())
        .def("Numframes", &PyNvDecoder::Numframes)
        .def("FlushSingleSurface", &PyNvDecoder::FlushSingleSurface,
             py::return_value_policy::take_ownership,
             py::call_guard<py::gil_scoped_release>())
        .def("FlushSingleFrame", &PyNvDecoder::FlushSingleFrame,
             py::arg("frame"),
             py::call_guard<py::gil_scoped_release>());

    py::class_<PyFrameUploader>(m, "PyFrameUploader")
        .def(py::init<uint32_t, uint32_t, Pixel_Format, uint32_t>())
        .def(py::init<uint32_t, uint32_t, Pixel_Format, size_t , size_t >())
        .def("Format", &PyFrameUploader::GetFormat)
        .def("UploadSingleFrame", 
             py::overload_cast<py::array_t<uint8_t>&>(&PyFrameUploader::UploadSingleFrame),
             py::arg("frame").noconvert(true),
             py::return_value_policy::take_ownership,
             py::call_guard<py::gil_scoped_release>())
        .def("UploadSingleFrame", 
             py::overload_cast<py::array_t<float>&>(&PyFrameUploader::UploadSingleFrame),
             py::arg("frame").noconvert(true),
             py::return_value_policy::take_ownership,
             py::call_guard<py::gil_scoped_release>());

    py::class_<PyBufferUploader>(m, "PyBufferUploader")
        .def(py::init<uint32_t, uint32_t, uint32_t>())
        .def(py::init<uint32_t, uint32_t, size_t, size_t>())
        .def("UploadSingleBuffer", &PyBufferUploader::UploadSingleBuffer,
             py::return_value_policy::take_ownership,
             py::call_guard<py::gil_scoped_release>());

    py::class_<PySurfaceDownloader>(m, "PySurfaceDownloader")
        .def(py::init<uint32_t, uint32_t, Pixel_Format, uint32_t>())
        .def(py::init<uint32_t, uint32_t, Pixel_Format, size_t , size_t >())
        .def("Format", &PySurfaceDownloader::GetFormat)
        .def("DownloadSingleSurface",
           py::overload_cast<std::shared_ptr<Surface>, py::array_t<uint8_t> &>(
               &PySurfaceDownloader::DownloadSingleSurface),
           py::arg("surface"), py::arg("frame").noconvert(true))
      .def("DownloadSingleSurface",
           py::overload_cast<std::shared_ptr<Surface>, py::array_t<float> &>(
               &PySurfaceDownloader::DownloadSingleSurface),
           py::arg("surface"), py::arg("frame").noconvert(true),
           py::call_guard<py::gil_scoped_release>());

    py::class_<PyCudaBufferDownloader>(m, "PyCudaBufferDownloader")
        .def(py::init<uint32_t, uint32_t, uint32_t>())
        .def(py::init<uint32_t, uint32_t, size_t, size_t>())
        .def("DownloadSingleCudaBuffer",
             &PyCudaBufferDownloader::DownloadSingleCudaBuffer,
             py::call_guard<py::gil_scoped_release>());

    py::class_<PySurfaceConverter>(m, "PySurfaceConverter")
        .def(py::init<uint32_t, uint32_t, Pixel_Format, Pixel_Format, uint32_t>())
        .def(py::init<uint32_t, uint32_t, Pixel_Format, Pixel_Format, size_t , size_t >())        
        .def("Format", &PySurfaceConverter::GetFormat)
        .def("Execute", &PySurfaceConverter::Execute,
             py::return_value_policy::take_ownership,
             py::call_guard<py::gil_scoped_release>());

    py::class_<PySurfaceResizer>(m, "PySurfaceResizer")
        .def(py::init<uint32_t, uint32_t, Pixel_Format, uint32_t>())
        .def(py::init<uint32_t, uint32_t, Pixel_Format, size_t , size_t >())
        .def("Format", &PySurfaceResizer::GetFormat)
        .def("Execute", &PySurfaceResizer::Execute,
             py::return_value_policy::take_ownership,
             py::call_guard<py::gil_scoped_release>());

    m.def("GetNumGpus", &CudaResMgr::GetNumGpus);
}<|MERGE_RESOLUTION|>--- conflicted
+++ resolved
@@ -218,12 +218,7 @@
 }
 
 PyBufferUploader::PyBufferUploader(uint32_t elemSize, uint32_t numElems,
-<<<<<<< HEAD
-                                   uint32_t gpu_ID)
-{
-=======
                                    uint32_t gpu_ID) {
->>>>>>> 9e1ba138
   elem_size = elemSize;
   num_elems = numElems;
 
@@ -233,26 +228,15 @@
 }
 
 PyBufferUploader::PyBufferUploader(uint32_t elemSize, uint32_t numElems,
-<<<<<<< HEAD
-                                   CUcontext ctx, CUstream str)
-{
-=======
                                    CUcontext ctx, CUstream str) {
->>>>>>> 9e1ba138
   elem_size = elemSize;
   num_elems = numElems;
 
   uploader.reset(UploadBuffer::Make(str, ctx, elem_size, num_elems));
 }
 
-<<<<<<< HEAD
-shared_ptr<CudaBuffer>
-PyBufferUploader::UploadSingleBuffer(py::array_t<uint8_t> &frame)
-{
-=======
 shared_ptr<CudaBuffer> PyBufferUploader::UploadSingleBuffer(
     py::array_t<uint8_t> &frame) {
->>>>>>> 9e1ba138
   auto pRawBuf = Buffer::Make(frame.size(), frame.mutable_data());
   uploader->SetInput(pRawBuf, 0U);
   auto res = uploader->Execute();
@@ -262,12 +246,7 @@
     throw runtime_error("Error uploading frame to GPU");
 
   auto pCudaBuffer = (CudaBuffer *)uploader->GetOutput(0U);
-<<<<<<< HEAD
-  if (!pCudaBuffer)
-    throw runtime_error("Error uploading frame to GPU");
-=======
   if (!pCudaBuffer) throw runtime_error("Error uploading frame to GPU");
->>>>>>> 9e1ba138
 
   return shared_ptr<CudaBuffer>(pCudaBuffer->Clone());
 }
@@ -345,22 +324,6 @@
 }
 
 PyCudaBufferDownloader::PyCudaBufferDownloader(uint32_t elemSize,
-<<<<<<< HEAD
-                                               uint32_t numElems, uint32_t gpu_ID)
-{
-  elem_size = elemSize;
-  num_elems = numElems;
-
-  upDownloader.reset(
-      DownloadCudaBuffer::Make(CudaResMgr::Instance().GetStream(gpu_ID),
-                               CudaResMgr::Instance().GetCtx(gpu_ID),
-                               elem_size, num_elems));
-}
-
-PyCudaBufferDownloader::PyCudaBufferDownloader(uint32_t elemSize, uint32_t numElems,
-                                               CUcontext ctx, CUstream str)
-{
-=======
                                                uint32_t numElems,
                                                uint32_t gpu_ID) {
   elem_size = elemSize;
@@ -374,41 +337,23 @@
 PyCudaBufferDownloader::PyCudaBufferDownloader(uint32_t elemSize,
                                                uint32_t numElems, CUcontext ctx,
                                                CUstream str) {
->>>>>>> 9e1ba138
   elem_size = elemSize;
   num_elems = numElems;
 
   upDownloader.reset(DownloadCudaBuffer::Make(str, ctx, elem_size, num_elems));
 }
 
-<<<<<<< HEAD
-bool PyCudaBufferDownloader::DownloadSingleCudaBuffer(std::shared_ptr<CudaBuffer> buffer,
-                                                      py::array_t<uint8_t> &np_array)
-{
-  upDownloader->SetInput(buffer.get(), 0U);
-  if (TASK_EXEC_FAIL == upDownloader->Execute())
-  {
-=======
 bool PyCudaBufferDownloader::DownloadSingleCudaBuffer(
     std::shared_ptr<CudaBuffer> buffer, py::array_t<uint8_t> &np_array) {
   upDownloader->SetInput(buffer.get(), 0U);
   if (TASK_EXEC_FAIL == upDownloader->Execute()) {
->>>>>>> 9e1ba138
     return false;
   }
 
   auto *pRawBuf = (Buffer *)upDownloader->GetOutput(0U);
-<<<<<<< HEAD
-  if (pRawBuf)
-  {
-    auto const downloadSize = pRawBuf->GetRawMemSize();
-    if (downloadSize != np_array.size())
-    {
-=======
   if (pRawBuf) {
     auto const downloadSize = pRawBuf->GetRawMemSize();
     if (downloadSize != np_array.size()) {
->>>>>>> 9e1ba138
       np_array.resize({downloadSize}, false);
     }
 
@@ -417,11 +362,7 @@
   }
 
   return false;
-<<<<<<< HEAD
-}    
-=======
-}
->>>>>>> 9e1ba138
+}
 
 bool PySurfaceDownloader::DownloadSingleSurface(shared_ptr<Surface> surface,
                                                 py::array_t<float> &frame) {
