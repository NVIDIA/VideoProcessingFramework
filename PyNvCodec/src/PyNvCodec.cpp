/*
 * Copyright 2019 NVIDIA Corporation
 * Copyright 2021 Kognia Sports Intelligence
 * Licensed under the Apache License, Version 2.0 (the "License");
 * you may not use this file except in compliance with the License.
 * You may obtain a copy of the License at
 *    http://www.apache.org/licenses/LICENSE-2.0
 * Unless required by applicable law or agreed to in writing, software
 * distributed under the License is distributed on an "AS IS" BASIS,
 * WITHOUT WARRANTIES OR CONDITIONS OF ANY KIND, either express or implied.
 * See the License for the specific language governing permissions and
 * limitations under the License.
 */

#include "PyNvCodec.hpp"

using namespace std;
using namespace VPF;
using namespace chrono;

namespace py = pybind11;

constexpr auto TASK_EXEC_SUCCESS = TaskExecStatus::TASK_EXEC_SUCCESS;
constexpr auto TASK_EXEC_FAIL = TaskExecStatus::TASK_EXEC_FAIL;

static auto ThrowOnCudaError = [](CUresult res, int lineNum = -1) {
  if (CUDA_SUCCESS != res) {
    stringstream ss;

    if (lineNum > 0) {
      ss << __FILE__ << ":";
      ss << lineNum << endl;
    }

    const char *errName = nullptr;
    if (CUDA_SUCCESS != cuGetErrorName(res, &errName)) {
      ss << "CUDA error with code " << res << endl;
    } else {
      ss << "CUDA error: " << errName << endl;
    }

    const char *errDesc = nullptr;
    if (CUDA_SUCCESS != cuGetErrorString(res, &errDesc)) {
      // Try CUDA runtime function then;
      errDesc = cudaGetErrorString((cudaError_t)res);
    }

    if (!errDesc) {
      ss << "No error string available" << endl;
    } else {
      ss << errDesc << endl;
    }

    throw runtime_error(ss.str());
  }
};

class CudaResMgr {
  CudaResMgr() {
    ThrowOnCudaError(cuInit(0), __LINE__);

    int nGpu;
    ThrowOnCudaError(cuDeviceGetCount(&nGpu), __LINE__);

    for (int i = 0; i < nGpu; i++) {
      CUcontext cuContext = nullptr;
      CUstream cuStream = nullptr;

      g_Contexts.push_back(cuContext);
      g_Streams.push_back(cuStream);
    }
    return;
  }

public:
  static CudaResMgr &Instance() {
    static CudaResMgr instance;
    return instance;
  }

  CUcontext GetCtx(size_t idx) {
    if (idx >= GetNumGpus()) {
      return nullptr;
    }

    auto &ctx = g_Contexts[idx];
    if (!ctx) {
      CUdevice cuDevice = 0;
      ThrowOnCudaError(cuDeviceGet(&cuDevice, idx), __LINE__);
      ThrowOnCudaError(cuCtxCreate(&ctx, 0, cuDevice), __LINE__);
    }

    return g_Contexts[idx];
  }

  CUstream GetStream(size_t idx) {
    if (idx >= GetNumGpus()) {
      return nullptr;
    }

    auto &str = g_Streams[idx];
    if (!str) {
      auto ctx = GetCtx(idx);
      CudaCtxPush push(ctx);
      ThrowOnCudaError(cuStreamCreate(&str, 0), __LINE__);
    }

    return g_Streams[idx];
  }

  /* Also a static function as we want to keep all the
   * CUDA stuff within one Python module;
   */
  ~CudaResMgr() {
    stringstream ss;
    try {
      for (auto &cuStream : g_Streams) {
        if (cuStream) {
          ThrowOnCudaError(cuStreamDestroy(cuStream), __LINE__);
        }
      }
      g_Streams.clear();

      for (auto &cuContext : g_Contexts) {
        if (cuContext) {
          ThrowOnCudaError(cuCtxDestroy(cuContext), __LINE__);
        }
      }
      g_Contexts.clear();
    } catch (runtime_error &e) {
      cerr << e.what() << endl;
    }

#ifdef TRACK_TOKEN_ALLOCATIONS
    cout << "Checking token allocation counters: ";
    auto res = CheckAllocationCounters();
    cout << (res ? "No leaks dectected" : "Leaks detected") << endl;
#endif
  }

  static size_t GetNumGpus() { return Instance().g_Contexts.size(); }

  vector<CUcontext> g_Contexts;
  vector<CUstream> g_Streams;
};

PyFrameUploader::PyFrameUploader(uint32_t width, uint32_t height,
                                 Pixel_Format format, uint32_t gpu_ID) {
  gpuID = gpu_ID;
  surfaceWidth = width;
  surfaceHeight = height;
  surfaceFormat = format;

  uploader.reset(CudaUploadFrame::Make(CudaResMgr::Instance().GetStream(gpuID),
                                       CudaResMgr::Instance().GetCtx(gpuID),
                                       surfaceWidth, surfaceHeight,
                                       surfaceFormat));
}

Pixel_Format PyFrameUploader::GetFormat() { return surfaceFormat; }

/* Will upload numpy array to GPU;
 * Surface returned is valid untill next call;
 */
shared_ptr<Surface>
PyFrameUploader::UploadSingleFrame(py::array_t<uint8_t> &frame) {
  /* Upload to GPU;
   */
  auto pRawFrame = Buffer::Make(frame.size(), frame.mutable_data());
  uploader->SetInput(pRawFrame, 0U);
  auto res = uploader->Execute();
  delete pRawFrame;

  if (TASK_EXEC_FAIL == res) {
    throw runtime_error("Error uploading frame to GPU");
  }

  /* Get surface;
   */
  auto pSurface = (Surface *)uploader->GetOutput(0U);
  if (!pSurface) {
    throw runtime_error("Error uploading frame to GPU");
  }

  return shared_ptr<Surface>(pSurface->Clone());
}

PySurfaceDownloader::PySurfaceDownloader(uint32_t width, uint32_t height,
                                         Pixel_Format format, uint32_t gpu_ID) {
  gpuID = gpu_ID;
  surfaceWidth = width;
  surfaceHeight = height;
  surfaceFormat = format;

  upDownloader.reset(
      CudaDownloadSurface::Make(CudaResMgr::Instance().GetStream(gpuID),
                                CudaResMgr::Instance().GetCtx(gpuID),
                                surfaceWidth, surfaceHeight, surfaceFormat));
}

Pixel_Format PySurfaceDownloader::GetFormat() { return surfaceFormat; }

bool PySurfaceDownloader::DownloadSingleSurface(shared_ptr<Surface> surface,
                                                py::array_t<uint8_t> &frame) {
  upDownloader->SetInput(surface.get(), 0U);
  if (TASK_EXEC_FAIL == upDownloader->Execute()) {
    return false;
  }

  auto *pRawFrame = (Buffer *)upDownloader->GetOutput(0U);
  if (pRawFrame) {
    auto const downloadSize = pRawFrame->GetRawMemSize();
    if (downloadSize != frame.size()) {
      frame.resize({downloadSize}, false);
    }

    memcpy(frame.mutable_data(), pRawFrame->GetRawMemPtr(), downloadSize);
    return true;
  }

  return false;
}

PySurfaceConverter::PySurfaceConverter(uint32_t width, uint32_t height,
                                       Pixel_Format inFormat,
                                       Pixel_Format outFormat, uint32_t gpuID)
    : gpuID(gpuID), outputFormat(outFormat) {
  upConverter.reset(ConvertSurface::Make(
      width, height, inFormat, outFormat, CudaResMgr::Instance().GetCtx(gpuID),
      CudaResMgr::Instance().GetStream(gpuID)));
}

shared_ptr<Surface> PySurfaceConverter::Execute(shared_ptr<Surface> surface) {
  if (!surface) {
    return shared_ptr<Surface>(Surface::Make(outputFormat));
  }

  upConverter->SetInput(surface.get(), 0U);
  if (TASK_EXEC_SUCCESS != upConverter->Execute()) {
    return shared_ptr<Surface>(Surface::Make(outputFormat));
  }

  auto pSurface = (Surface *)upConverter->GetOutput(0U);
  return shared_ptr<Surface>(pSurface ? pSurface->Clone()
                                      : Surface::Make(outputFormat));
}

Pixel_Format PySurfaceConverter::GetFormat() { return outputFormat; }

PySurfaceResizer::PySurfaceResizer(uint32_t width, uint32_t height,
                                   Pixel_Format format, uint32_t gpuID)
    : outputFormat(format), gpuID(gpuID) {
  upResizer.reset(ResizeSurface::Make(width, height, format,
                                      CudaResMgr::Instance().GetCtx(gpuID),
                                      CudaResMgr::Instance().GetStream(gpuID)));
}

Pixel_Format PySurfaceResizer::GetFormat() { return outputFormat; }

shared_ptr<Surface> PySurfaceResizer::Execute(shared_ptr<Surface> surface) {
  if (!surface) {
    return shared_ptr<Surface>(Surface::Make(outputFormat));
  }

  upResizer->SetInput(surface.get(), 0U);

  if (TASK_EXEC_SUCCESS != upResizer->Execute()) {
    return shared_ptr<Surface>(Surface::Make(outputFormat));
  }

  auto pSurface = (Surface *)upResizer->GetOutput(0U);
  return shared_ptr<Surface>(pSurface ? pSurface->Clone()
                                      : Surface::Make(outputFormat));
}

PyFfmpegDecoder::PyFfmpegDecoder(const string &pathToFile,
                                 const map<string, string> &ffmpeg_options) {
  NvDecoderClInterface cli_iface(ffmpeg_options);
  upDecoder.reset(FfmpegDecodeFrame::Make(pathToFile.c_str(), cli_iface));
}

bool PyFfmpegDecoder::DecodeSingleFrame(py::array_t<uint8_t> &frame) {
  if (TASK_EXEC_SUCCESS == upDecoder->Execute()) {
    auto pRawFrame = (Buffer *)upDecoder->GetOutput(0U);
    if (pRawFrame) {
      auto const frame_size = pRawFrame->GetRawMemSize();
      if (frame_size != frame.size()) {
        frame.resize({frame_size}, false);
      }

      memcpy(frame.mutable_data(), pRawFrame->GetRawMemPtr(), frame_size);
      return true;
    }
  }
  return false;
}

void *PyFfmpegDecoder::GetSideData(AVFrameSideDataType data_type,
                                   size_t &raw_size) {
  if (TASK_EXEC_SUCCESS == upDecoder->GetSideData(data_type)) {
    auto pSideData = (Buffer *)upDecoder->GetOutput(1U);
    if (pSideData) {
      raw_size = pSideData->GetRawMemSize();
      return pSideData->GetDataAs<void>();
    }
  }
  return nullptr;
}

py::array_t<MotionVector> PyFfmpegDecoder::GetMotionVectors() {
  size_t size = 0U;
  auto ptr = (AVMotionVector *)GetSideData(AV_FRAME_DATA_MOTION_VECTORS, size);
  size /= sizeof(*ptr);

  if (ptr && size) {
    py::array_t<MotionVector> mv({size});
    auto req = mv.request(true);
    auto mvc = static_cast<MotionVector *>(req.ptr);

    for (auto i = 0; i < req.shape[0]; i++) {
      mvc[i].source = ptr[i].source;
      mvc[i].w = ptr[i].w;
      mvc[i].h = ptr[i].h;
      mvc[i].src_x = ptr[i].src_x;
      mvc[i].src_y = ptr[i].src_y;
      mvc[i].dst_x = ptr[i].dst_x;
      mvc[i].dst_y = ptr[i].dst_y;
      mvc[i].motion_x = ptr[i].motion_x;
      mvc[i].motion_y = ptr[i].motion_y;
      mvc[i].motion_scale = ptr[i].motion_scale;
    }

    return move(mv);
  }

  return move(py::array_t<MotionVector>({0}));
}

PyFFmpegDemuxer::PyFFmpegDemuxer(const string &pathToFile)
    : PyFFmpegDemuxer(pathToFile, map<string, string>()) {}

PyFFmpegDemuxer::PyFFmpegDemuxer(const string &pathToFile,
                                 const map<string, string> &ffmpeg_options) {
  vector<const char *> options;
  for (auto &pair : ffmpeg_options) {
    options.push_back(pair.first.c_str());
    options.push_back(pair.second.c_str());
  }
  upDemuxer.reset(
      DemuxFrame::Make(pathToFile.c_str(), options.data(), options.size()));
  upDemuxer->Flush();
}

bool PyFFmpegDemuxer::DemuxSinglePacket(py::array_t<uint8_t> &packet) {

  Buffer *elementaryVideo = nullptr;
  do {
    if (TASK_EXEC_FAIL == upDemuxer->Execute()) {
      return false;
    }
    elementaryVideo = (Buffer *)upDemuxer->GetOutput(0U);
  } while (!elementaryVideo);

  packet.resize({elementaryVideo->GetRawMemSize()}, false);
  memcpy(packet.mutable_data(), elementaryVideo->GetDataAs<void>(),
         elementaryVideo->GetRawMemSize());

  return true;
}

uint32_t PyFFmpegDemuxer::Width() const {
  MuxingParams params;
  upDemuxer->GetParams(params);
  return params.videoContext.width;
}

uint32_t PyFFmpegDemuxer::Height() const {
  MuxingParams params;
  upDemuxer->GetParams(params);
  return params.videoContext.height;
}

Pixel_Format PyFFmpegDemuxer::Format() const {
  MuxingParams params;
  upDemuxer->GetParams(params);
  return params.videoContext.format;
}

cudaVideoCodec PyFFmpegDemuxer::Codec() const {
  MuxingParams params;
  upDemuxer->GetParams(params);
  return params.videoContext.codec;
}

double PyFFmpegDemuxer::Framerate() const {
  MuxingParams params;
  upDemuxer->GetParams(params);
  return params.videoContext.frameRate;
}

double PyFFmpegDemuxer::Timebase() const {
  MuxingParams params;
  upDemuxer->GetParams(params);
  return params.videoContext.timeBase;
}

uint32_t PyFFmpegDemuxer::Numframes() const {
  MuxingParams params;
  upDemuxer->GetParams(params);
  return params.videoContext.num_frames;
}

PyNvDecoder::PyNvDecoder(const string &pathToFile, int gpuOrdinal)
    : PyNvDecoder(pathToFile, gpuOrdinal, map<string, string>()) {}

PyNvDecoder::PyNvDecoder(const string &pathToFile, int gpuOrdinal,
                         const map<string, string> &ffmpeg_options) {
  if (gpuOrdinal < 0 || gpuOrdinal >= CudaResMgr::Instance().GetNumGpus()) {
    gpuOrdinal = 0U;
  }
  gpuID = gpuOrdinal;
  cout << "Decoding on GPU " << gpuID << endl;

  vector<const char *> options;
  for (auto &pair : ffmpeg_options) {
    options.push_back(pair.first.c_str());
    options.push_back(pair.second.c_str());
  }
  upDemuxer.reset(
      DemuxFrame::Make(pathToFile.c_str(), options.data(), options.size()));

  MuxingParams params;
  upDemuxer->GetParams(params);
  format = params.videoContext.format;

  upDecoder.reset(NvdecDecodeFrame::Make(
      CudaResMgr::Instance().GetStream(gpuID),
      CudaResMgr::Instance().GetCtx(gpuID), params.videoContext.codec,
      poolFrameSize, params.videoContext.width, params.videoContext.height,
      format));
}

PyNvDecoder::PyNvDecoder(uint32_t width, uint32_t height,
                         Pixel_Format new_format, cudaVideoCodec codec,
                         uint32_t gpuOrdinal)
    : format(new_format) {
  if (gpuOrdinal >= CudaResMgr::Instance().GetNumGpus()) {
    gpuOrdinal = 0U;
  }
  gpuID = gpuOrdinal;
  cout << "Decoding on GPU " << gpuID << endl;

  upDecoder.reset(
      NvdecDecodeFrame::Make(CudaResMgr::Instance().GetStream(gpuID),
                             CudaResMgr::Instance().GetCtx(gpuID), codec,
                             poolFrameSize, width, height, format));
}

Buffer *PyNvDecoder::getElementaryVideo(DemuxFrame *demuxer, Buffer *&p_ctx,
                                        bool needSEI) {
  Buffer *elementaryVideo = nullptr;
  do {
    if (needSEI) {
      demuxer->SetInput((Token *)0xdeadbeef, 0U);
    }
    if (TASK_EXEC_FAIL == demuxer->Execute()) {
      return nullptr;
    }
    elementaryVideo = (Buffer *)demuxer->GetOutput(0U);

    p_ctx = (Buffer *)demuxer->GetOutput(3U);
  } while (!elementaryVideo);

  return elementaryVideo;
};

Surface *PyNvDecoder::getDecodedSurface(NvdecDecodeFrame *decoder,
                                        DemuxFrame *demuxer,
<<<<<<< HEAD
                                        PacketData &pkt_data,
                                        int64_t &decoded_frames,
                                        bool &hw_decoder_failure,
                                        bool needSEI) {
  decoded_frames = 0;
  hw_decoder_failure = false;
=======
                                        PacketData &ctx,
                                        bool needSEI) {
>>>>>>> beda67db
  Surface *surface = nullptr;
  do {
    Buffer *demuxed_ctx = nullptr;
    auto elementaryVideo = getElementaryVideo(demuxer, demuxed_ctx, needSEI);

    decoder->SetInput(elementaryVideo, 0U);
    decoder->SetInput(demuxed_ctx, 1U);
    if (TASK_EXEC_FAIL == decoder->Execute()) {
      break;
    }

    surface = (Surface *)decoder->GetOutput(0U);
    decoded_frames++;
  } while (!surface);

  // Check reconstructed frame timestamp;
  auto pkt_buf = (Buffer *)decoder->GetOutput(1U);
  pkt_data = *(pkt_buf->GetDataAs<PacketData>());

  return surface;
};

Surface *PyNvDecoder::getDecodedSurfaceFromPacket(py::array_t<uint8_t> *pPacket,
<<<<<<< HEAD
                                                  PacketData &pkt_data,
                                                  bool &hw_decoder_failure) {
  hw_decoder_failure = false;
=======
                                                  PacketData &ctx) {
>>>>>>> beda67db
  Surface *surface = nullptr;
  unique_ptr<Buffer> elementaryVideo = nullptr;

  if (pPacket && pPacket->size()) {
    elementaryVideo = unique_ptr<Buffer>(
        Buffer::MakeOwnMem(pPacket->size(), pPacket->data()));
  }

  upDecoder->SetInput(elementaryVideo ? elementaryVideo.get() : nullptr, 0U);
  if (TASK_EXEC_FAIL == upDecoder->Execute()) {
    return nullptr;
  }

  auto pkt_buf = (Buffer *)upDecoder->GetOutput(1U);
  if (pkt_buf) {
    pkt_data = *pkt_buf->GetDataAs<PacketData>();
  }

  return (Surface *)upDecoder->GetOutput(0U);
};

uint32_t PyNvDecoder::Width() const {
  if (upDemuxer) {
    MuxingParams params;
    upDemuxer->GetParams(params);
    return params.videoContext.width;
  } else {
    throw runtime_error("Decoder was created without built-in demuxer support. "
                        "Please get width from demuxer instead");
  }
}

void PyNvDecoder::LastPacketData(PacketData &packetData) const {
  if (upDemuxer) {
    auto mp_buffer = (Buffer *)upDemuxer->GetOutput(3U);
    if (mp_buffer) {
      auto mp = mp_buffer->GetDataAs<PacketData>();
      packetData = *mp;
    }
  } else {
    throw runtime_error("Decoder was created without built-in demuxer support. "
                        "Please get packet data from demuxer instead");
  }
}

uint32_t PyNvDecoder::Height() const {
  if (upDemuxer) {

    MuxingParams params;
    upDemuxer->GetParams(params);
    return params.videoContext.height;
  } else {
    throw runtime_error("Decoder was created without built-in demuxer support. "
                        "Please get height from demuxer instead");
  }
}

double PyNvDecoder::Framerate() const {
  if (upDemuxer) {

    MuxingParams params;
    upDemuxer->GetParams(params);
    return params.videoContext.frameRate;
  } else {
    throw runtime_error("Decoder was created without built-in demuxer support. "
                        "Please get framerate from demuxer instead");
  }
}

double PyNvDecoder::Timebase() const {
  if (upDemuxer) {
    MuxingParams params;
    upDemuxer->GetParams(params);
    return params.videoContext.timeBase;
  } else {
    throw runtime_error("Decoder was created without built-in demuxer support. "
<<<<<<< HEAD
                        "Please get timebase from demuxer instead");
=======
                        "Please get time base from demuxer instead");
>>>>>>> beda67db
  }
}

uint32_t PyNvDecoder::Framesize() const {
  if (upDemuxer) {
    auto pSurface = Surface::Make(GetPixelFormat(), Width(), Height(),
                                  CudaResMgr::Instance().GetCtx(gpuID));
    if (!pSurface) {
      throw runtime_error("Failed to determine video frame size.");
    }
    uint32_t size = pSurface->HostMemSize();
    delete pSurface;
    return size;
  } else {
    throw runtime_error("Decoder was created without built-in demuxer support. "
                        "Please get frame size from demuxer instead");
  }
}

uint32_t PyNvDecoder::Numframes() const {
  if (upDemuxer) {
    MuxingParams params;
    upDemuxer->GetParams(params);
    return params.videoContext.num_frames;
  } else {
    throw runtime_error("Decoder was created without built-in demuxer support. "
                        "Please get num_frames from demuxer instead");
  }
}

Pixel_Format PyNvDecoder::GetPixelFormat() const { return format; }

struct DecodeContext {
  std::shared_ptr<Surface> pSurface;
  py::array_t<uint8_t> *pSei;
  py::array_t<uint8_t> *pPacket;
  SeekContext seek_ctx;
  PacketData pkt_data;
  bool usePacket;

  DecodeContext(py::array_t<uint8_t> *sei, py::array_t<uint8_t> *packet,
                SeekContext const &ctx)
      : pSurface(nullptr), pSei(sei), pPacket(packet), seek_ctx(ctx),
        usePacket(true) {}

  DecodeContext(py::array_t<uint8_t> *sei, py::array_t<uint8_t> *packet)
      : pSurface(nullptr), pSei(sei), pPacket(packet), seek_ctx(),
        usePacket(true) {}

  DecodeContext(py::array_t<uint8_t> *sei, SeekContext const &ctx)
      : pSurface(nullptr), pSei(sei), pPacket(nullptr), seek_ctx(ctx),
        usePacket(false) {}

  DecodeContext(py::array_t<uint8_t> *sei)
      : pSurface(nullptr), pSei(sei), pPacket(nullptr), seek_ctx(),
        usePacket(false) {}

  DecodeContext(SeekContext const &ctx)
      : pSurface(nullptr), pSei(nullptr), pPacket(nullptr), seek_ctx(ctx),
        usePacket(false) {}

  DecodeContext()
      : pSurface(nullptr), pSei(nullptr), pPacket(nullptr), seek_ctx(),
        usePacket(false) {}
};

bool PyNvDecoder::DecodeSurface(struct DecodeContext &ctx) {
  bool loop_end = false;
<<<<<<< HEAD
  // If we feed decoder with Annex.B from outside we can't seek;
  bool const use_seek = ctx.seek_ctx.use_seek && !ctx.usePacket;

  Surface *pRawSurf = nullptr;

  if (use_seek) {
    MuxingParams params;
    upDemuxer->GetParams(params);
    if (ctx.seek_ctx.seek_frame >= params.videoContext.num_frames) {
      throw runtime_error("Seek frame exceeds number of frames in stream");
    }

    // Flush decoder first;
    Surface *p_surf = nullptr;
    do {
      PacketData pkt_data = {0};
      p_surf =
          getDecodedSurfaceFromPacket(nullptr, pkt_data, hw_decoder_failure);
    } while (p_surf && !p_surf->Empty());
    upDecoder->ClearOutputs();

    /* And then seek;
     * If we have at least one decoded frame, get it's pts.
     * Otherwise trick demuxer to seek backward; */
    auto pkt_data_buf = (Buffer*)upDecoder->GetOutput(1U);
    if (pkt_data_buf) {
      auto pkt_data = pkt_data_buf->GetDataAs<PacketData>();
      ctx.seek_ctx.curr_pts = pkt_data->pts;
    } else {
      ctx.seek_ctx.curr_pts = ctx.seek_ctx.seek_frame + 1;
    }

=======
  bool const use_seek = ctx.useSeek && !ctx.usePacket;
  bool dec_error = false, dmx_error = false;
  Surface *pRawSurf = nullptr;

  /* Don't check the result.
   * Will throw exception in case of failure. */
  if (use_seek) {
    ctx.seek_ctx.dec_frames = 0;
>>>>>>> beda67db
    upDemuxer->Seek(ctx.seek_ctx);
  }

  /* Decode frames in loop if seek was done.
   * Otherwise will return after 1st iteration. */
  do {
<<<<<<< HEAD
    PacketData pkt_data = {0};
    pRawSurf =
        ctx.usePacket
            ? getDecodedSurfaceFromPacket(ctx.pPacket, pkt_data,
                                          hw_decoder_failure)
            : getDecodedSurface(upDecoder.get(), upDemuxer.get(), pkt_data,
                                ctx.seek_ctx.dec_frames, 
                                hw_decoder_failure, ctx.pSei != nullptr);
=======
    PacketData dmx_ctx = {0};
    try {
      pRawSurf =
          ctx.usePacket
              ? getDecodedSurfaceFromPacket(ctx.pPacket, dmx_ctx)
              : getDecodedSurface(upDecoder.get(), upDemuxer.get(), dmx_ctx,
                                  ctx.pSei != nullptr);
    } catch (decoder_error &dec_exc) {
      dec_error = true;
      cerr << dec_exc.what() << endl;
    } catch (cuvid_parser_error &cvd_exc) {
      dmx_error = true;
      cerr << cvd_exc.what() << endl;
    }
>>>>>>> beda67db

    ctx.pkt_data = pkt_data;

    /* Check if seek loop is done.
     * Assuming video file with constant FPS. */
<<<<<<< HEAD
    if(use_seek) {
      int64_t const seek_pts = ctx.seek_ctx.seek_frame * pkt_data.duration;
      loop_end = (pkt_data.pts >= seek_pts);
=======
    if (use_seek) {
      MuxingParams params;
      upDemuxer->GetParams(params);
      auto seek_dts = ctx.seek_ctx.seek_frame * dmx_ctx.duration;
      loop_end = (dmx_ctx.dts >= seek_dts);
>>>>>>> beda67db
    } else {
      loop_end = true;
    }

    if (dmx_error) {
      cerr << "Cuvid parser exception happened." << endl;
      throw CuvidParserException();
    }

    if (dec_error && upDemuxer) {
      time_point<system_clock> then = system_clock::now();

      MuxingParams params;
      upDemuxer->GetParams(params);

      upDecoder.reset(NvdecDecodeFrame::Make(
          CudaResMgr::Instance().GetStream(gpuID),
          CudaResMgr::Instance().GetCtx(gpuID), params.videoContext.codec,
          poolFrameSize, params.videoContext.width, params.videoContext.height,
          format));

      time_point<system_clock> now = system_clock::now();
      auto duration = duration_cast<milliseconds>(now - then).count();
      cerr << "HW decoder reset time: " << duration << " milliseconds" << endl;

      throw HwResetException();
    } else if (dec_error) {
      cerr << "HW exception happened. Please reset class instance" << endl;
      throw HwResetException();
    }

    if (ctx.pSei) {
      auto seiBuffer = (Buffer *)upDemuxer->GetOutput(2U);
      if (seiBuffer) {
        ctx.pSei->resize({seiBuffer->GetRawMemSize()}, false);
        memcpy(ctx.pSei->mutable_data(), seiBuffer->GetRawMemPtr(),
               seiBuffer->GetRawMemSize());
      } else {
        ctx.pSei->resize({0}, false);
      }
    }

  } while (ctx.seek_ctx.use_seek && !loop_end);

  if (pRawSurf) {
    ctx.pSurface = shared_ptr<Surface>(pRawSurf->Clone());
    return true;
  } else {
    return false;
  }
}

shared_ptr<Surface>
PyNvDecoder::DecodeSingleSurface(py::array_t<uint8_t> &sei) {
    SeekContext seek_ctx;
    return DecodeSingleSurface(sei, seek_ctx);
}

std::shared_ptr<Surface>
PyNvDecoder::DecodeSingleSurface(py::array_t<uint8_t> &sei,
                                 PacketData &pkt_data) {
  DecodeContext ctx(&sei);
  if (DecodeSurface(ctx)) {
    pkt_data = ctx.pkt_data;
    return ctx.pSurface;
  }
  else {
    auto pixFmt = GetPixelFormat();
    auto pSurface = shared_ptr<Surface>(Surface::Make(pixFmt));
    return shared_ptr<Surface>(pSurface->Clone());
  }
}

shared_ptr<Surface>
PyNvDecoder::DecodeSingleSurface(py::array_t<uint8_t> &sei,
                                 SeekContext &seek_ctx,
                                 PacketData &pkt_data) {
  DecodeContext ctx(&sei, seek_ctx);
  if (DecodeSurface(ctx)) {
    seek_ctx = ctx.seek_ctx;
    pkt_data = ctx.pkt_data;
    return ctx.pSurface;
  }
  else {
    auto pixFmt = GetPixelFormat();
    auto pSurface = shared_ptr<Surface>(Surface::Make(pixFmt));
    return shared_ptr<Surface>(pSurface->Clone());
  }
}

shared_ptr<Surface>
PyNvDecoder::DecodeSingleSurface(py::array_t<uint8_t> &sei,
                                 SeekContext &seek_ctx) {
  DecodeContext ctx(&sei, seek_ctx);
  if (DecodeSurface(ctx)) {
    seek_ctx = ctx.seek_ctx;
    return ctx.pSurface;
  }
  else {
    auto pixFmt = GetPixelFormat();
    auto pSurface = shared_ptr<Surface>(Surface::Make(pixFmt));
    return shared_ptr<Surface>(pSurface->Clone());
  }
}

shared_ptr<Surface> 
PyNvDecoder::DecodeSingleSurface() {
  SeekContext seek_ctx;
  return DecodeSingleSurface(seek_ctx);
}

shared_ptr<Surface> 
PyNvDecoder::DecodeSingleSurface(PacketData &pkt_data) {
  DecodeContext ctx;
  if (DecodeSurface(ctx)) {
    pkt_data = ctx.pkt_data;
    return ctx.pSurface;
  } else {
    auto pixFmt = GetPixelFormat();
    auto pSurface = shared_ptr<Surface>(Surface::Make(pixFmt));
    return shared_ptr<Surface>(pSurface->Clone());
  }
}

shared_ptr<Surface> 
PyNvDecoder::DecodeSingleSurface(SeekContext &seek_ctx) {
  DecodeContext ctx(seek_ctx);
  if (DecodeSurface(ctx)) {
    seek_ctx = ctx.seek_ctx;
    return ctx.pSurface;
  } else {
    auto pixFmt = GetPixelFormat();
    auto pSurface = shared_ptr<Surface>(Surface::Make(pixFmt));
    return shared_ptr<Surface>(pSurface->Clone());
  }
}

shared_ptr<Surface>
PyNvDecoder::DecodeSingleSurface(SeekContext &seek_ctx,
                                 PacketData &pkt_data) {
  DecodeContext ctx(seek_ctx);
  if (DecodeSurface(ctx)) {
    seek_ctx = ctx.seek_ctx;
    pkt_data = ctx.pkt_data;
    return ctx.pSurface;
  } else {
    auto pixFmt = GetPixelFormat();
    auto pSurface = shared_ptr<Surface>(Surface::Make(pixFmt));
    return shared_ptr<Surface>(pSurface->Clone());
  }
}

shared_ptr<Surface>
PyNvDecoder::DecodeSurfaceFromPacket(py::array_t<uint8_t> &sei,
                                     py::array_t<uint8_t> &packet) {
  DecodeContext ctx(&sei, &packet);
  if (DecodeSurface(ctx)) {
    return ctx.pSurface;
  } else {
    auto pixFmt = GetPixelFormat();
    auto pSurface = shared_ptr<Surface>(Surface::Make(pixFmt));
    return shared_ptr<Surface>(pSurface->Clone());
  }
}

shared_ptr<Surface>
PyNvDecoder::DecodeSurfaceFromPacket(py::array_t<uint8_t> &packet) {
  DecodeContext ctx(nullptr, &packet);
  if (DecodeSurface(ctx)) {
    return ctx.pSurface;
  } else {
    auto pixFmt = GetPixelFormat();
    auto pSurface = shared_ptr<Surface>(Surface::Make(pixFmt));
    return shared_ptr<Surface>(pSurface->Clone());
  }
}

shared_ptr<Surface> PyNvDecoder::FlushSingleSurface() {
  DecodeContext ctx(nullptr, nullptr);
  if (DecodeSurface(ctx)) {
    return ctx.pSurface;
  } else {
    auto pixFmt = GetPixelFormat();
    auto pSurface = shared_ptr<Surface>(Surface::Make(pixFmt));
    return shared_ptr<Surface>(pSurface->Clone());
  }
}

bool PyNvDecoder::DecodeSingleFrame(py::array_t<uint8_t> &frame,
                                    py::array_t<uint8_t> &sei) {
  SeekContext seek_ctx;
  return DecodeSingleFrame(frame, sei, seek_ctx);
}

bool PyNvDecoder::DecodeSingleFrame(py::array_t<uint8_t> &frame,
                                    py::array_t<uint8_t> &sei,
                                    PacketData &pkt_data) {
  auto spRawSufrace = DecodeSingleSurface(sei, pkt_data);
  if (spRawSufrace->Empty()) {
    return false;
  }

  if (!upDownloader) {
    uint32_t width, height, elem_size;
    upDecoder->GetDecodedFrameParams(width, height, elem_size);
    upDownloader.reset(new PySurfaceDownloader(width, height, format, gpuID));
  }

  return upDownloader->DownloadSingleSurface(spRawSufrace, frame);
}

bool PyNvDecoder::DecodeSingleFrame(py::array_t<uint8_t> &frame,
                                    py::array_t<uint8_t> &sei,
                                    SeekContext &seek_ctx) {
  auto spRawSufrace = DecodeSingleSurface(sei, seek_ctx);
  if (spRawSufrace->Empty()) {
    return false;
  }

  if (!upDownloader) {
    uint32_t width, height, elem_size;
    upDecoder->GetDecodedFrameParams(width, height, elem_size);
    upDownloader.reset(new PySurfaceDownloader(width, height, format, gpuID));
  }

  return upDownloader->DownloadSingleSurface(spRawSufrace, frame);
}

bool PyNvDecoder::DecodeSingleFrame(py::array_t<uint8_t> &frame,
                                    py::array_t<uint8_t> &sei,
                                    SeekContext &seek_ctx,
                                    PacketData &pkt_data) {
  auto spRawSufrace = DecodeSingleSurface(sei, seek_ctx, pkt_data);
  if (spRawSufrace->Empty()) {
    return false;
  }

  if (!upDownloader) {
    uint32_t width, height, elem_size;
    upDecoder->GetDecodedFrameParams(width, height, elem_size);
    upDownloader.reset(new PySurfaceDownloader(width, height, format, gpuID));
  }

  return upDownloader->DownloadSingleSurface(spRawSufrace, frame);
}

bool PyNvDecoder::FlushSingleFrame(py::array_t<uint8_t> &frame) {
  auto spRawSufrace = FlushSingleSurface();
  if (spRawSufrace->Empty()) {
    return false;
  }

  if (!upDownloader) {
    uint32_t width, height, elem_size;
    upDecoder->GetDecodedFrameParams(width, height, elem_size);
    upDownloader.reset(new PySurfaceDownloader(width, height, format, gpuID));
  }

  return upDownloader->DownloadSingleSurface(spRawSufrace, frame);
}

bool PyNvDecoder::DecodeSingleFrame(py::array_t<uint8_t> &frame) {
  SeekContext seek_ctx;
  return DecodeSingleFrame(frame, seek_ctx);
}

bool PyNvDecoder::DecodeSingleFrame(py::array_t<uint8_t> &frame,
                                    PacketData &pkt_data) {
  auto spRawSufrace = DecodeSingleSurface(pkt_data);
  if (spRawSufrace->Empty()) {
    return false;
  }

  if (!upDownloader) {
    uint32_t width, height, elem_size;
    upDecoder->GetDecodedFrameParams(width, height, elem_size);
    upDownloader.reset(new PySurfaceDownloader(width, height, format, gpuID));
  }

  return upDownloader->DownloadSingleSurface(spRawSufrace, frame);
}

bool PyNvDecoder::DecodeSingleFrame(py::array_t<uint8_t> &frame,
                                    SeekContext &seek_ctx) {
  auto spRawSufrace = DecodeSingleSurface(seek_ctx);
  if (spRawSufrace->Empty()) {
    return false;
  }

  if (!upDownloader) {
    uint32_t width, height, elem_size;
    upDecoder->GetDecodedFrameParams(width, height, elem_size);
    upDownloader.reset(new PySurfaceDownloader(width, height, format, gpuID));
  }

  return upDownloader->DownloadSingleSurface(spRawSufrace, frame);
}

bool PyNvDecoder::DecodeSingleFrame(py::array_t<uint8_t> &frame,
                                    SeekContext &seek_ctx,
                                    PacketData &pkt_data) {
  auto spRawSufrace = DecodeSingleSurface(seek_ctx, pkt_data);
  if (spRawSufrace->Empty()) {
    return false;
  }

  if (!upDownloader) {
    uint32_t width, height, elem_size;
    upDecoder->GetDecodedFrameParams(width, height, elem_size);
    upDownloader.reset(new PySurfaceDownloader(width, height, format, gpuID));
  }

  return upDownloader->DownloadSingleSurface(spRawSufrace, frame);
}

bool PyNvDecoder::DecodeFrameFromPacket(py::array_t<uint8_t> &frame,
                                        py::array_t<uint8_t> &packet,
                                        py::array_t<uint8_t> &sei) {
  auto spRawSufrace = DecodeSurfaceFromPacket(sei, packet);
  if (spRawSufrace->Empty()) {
    return false;
  }

  if (!upDownloader) {
    uint32_t width, height, elem_size;
    upDecoder->GetDecodedFrameParams(width, height, elem_size);
    upDownloader.reset(new PySurfaceDownloader(width, height, format, gpuID));
  }

  return upDownloader->DownloadSingleSurface(spRawSufrace, frame);
}

bool PyNvDecoder::DecodeFrameFromPacket(py::array_t<uint8_t> &frame,
                                        py::array_t<uint8_t> &packet) {
  auto spRawSufrace = DecodeSurfaceFromPacket(packet);
  if (spRawSufrace->Empty()) {
    return false;
  }

  if (!upDownloader) {
    uint32_t width, height, elem_size;
    upDecoder->GetDecodedFrameParams(width, height, elem_size);
    upDownloader.reset(new PySurfaceDownloader(width, height, format, gpuID));
  }

  return upDownloader->DownloadSingleSurface(spRawSufrace, frame);
}

uint32_t PyNvEncoder::Width() const { return encWidth; }

uint32_t PyNvEncoder::Height() const { return encHeight; }

Pixel_Format PyNvEncoder::GetPixelFormat() const { return eFormat; }

bool PyNvEncoder::Reconfigure(const map<string, string> &encodeOptions,
                              bool force_idr, bool reset_enc, bool verbose) {

  if (upEncoder) {
    NvEncoderClInterface cli_interface(encodeOptions);
    return upEncoder->Reconfigure(cli_interface, force_idr, reset_enc, verbose);
  }

  return true;
}

PyNvEncoder::PyNvEncoder(const map<string, string> &encodeOptions,
                         int gpuOrdinal, Pixel_Format format, bool verbose)
    : upEncoder(nullptr), uploader(nullptr), options(encodeOptions),
      verbose_ctor(verbose), eFormat(format) {

  // Parse resolution;
  auto ParseResolution = [&](const string &res_string, uint32_t &width,
                             uint32_t &height) {
    string::size_type xPos = res_string.find('x');

    if (xPos != string::npos) {
      // Parse width;
      stringstream ssWidth;
      ssWidth << res_string.substr(0, xPos);
      ssWidth >> width;

      // Parse height;
      stringstream ssHeight;
      ssHeight << res_string.substr(xPos + 1);
      ssHeight >> height;
    } else {
      throw invalid_argument("Invalid resolution.");
    }
  };

  auto it = options.find("s");
  if (it != options.end()) {
    ParseResolution(it->second, encWidth, encHeight);
  } else {
    throw invalid_argument("No resolution given");
  }

  // Parse pixel format;
  string fmt_string;
  switch (eFormat) {
  case NV12:
    fmt_string = "NV12";
    break;
  case YUV444:
    fmt_string = "YUV444";
    break;
  default:
    fmt_string = "UNDEFINED";
    break;
  }

  it = options.find("fmt");
  if (it != options.end()) {
    it->second = fmt_string;
  } else {
    options["fmt"] = fmt_string;
  }

  if (gpuOrdinal < 0 || gpuOrdinal >= CudaResMgr::Instance().GetNumGpus()) {
    gpuOrdinal = 0U;
  }
  gpuID = gpuOrdinal;
  cout << "Encoding on GPU " << gpuID << endl;

  /* Don't initialize uploader & encoder here, just prepare config params;
   */
  Reconfigure(options, false, false, verbose);
}

bool PyNvEncoder::EncodeSurface(shared_ptr<Surface> rawSurface,
                                py::array_t<uint8_t> &packet,
                                const py::array_t<uint8_t> &messageSEI,
                                bool sync, bool append) {
  EncodeContext ctx(rawSurface, &packet, &messageSEI, sync, append);
  return EncodeSingleSurface(ctx);
}

bool PyNvEncoder::EncodeSurface(shared_ptr<Surface> rawSurface,
                                py::array_t<uint8_t> &packet,
                                const py::array_t<uint8_t> &messageSEI,
                                bool sync) {
  EncodeContext ctx(rawSurface, &packet, &messageSEI, sync, false);
  return EncodeSingleSurface(ctx);
}

bool PyNvEncoder::EncodeSurface(shared_ptr<Surface> rawSurface,
                                py::array_t<uint8_t> &packet, bool sync) {
  EncodeContext ctx(rawSurface, &packet, nullptr, sync, false);
  return EncodeSingleSurface(ctx);
}

bool PyNvEncoder::EncodeSurface(shared_ptr<Surface> rawSurface,
                                py::array_t<uint8_t> &packet,
                                const py::array_t<uint8_t> &messageSEI) {
  EncodeContext ctx(rawSurface, &packet, &messageSEI, false, false);
  return EncodeSingleSurface(ctx);
}

bool PyNvEncoder::EncodeSurface(shared_ptr<Surface> rawSurface,
                                py::array_t<uint8_t> &packet) {
  EncodeContext ctx(rawSurface, &packet, nullptr, false, false);
  return EncodeSingleSurface(ctx);
}

bool PyNvEncoder::EncodeSingleSurface(EncodeContext &ctx) {
  shared_ptr<Buffer> spSEI = nullptr;
  if (ctx.pMessageSEI && ctx.pMessageSEI->size()) {
    spSEI = shared_ptr<Buffer>(
        Buffer::MakeOwnMem(ctx.pMessageSEI->size(), ctx.pMessageSEI->data()));
  }

  if (!upEncoder) {
    NvEncoderClInterface cli_interface(options);

    upEncoder.reset(NvencEncodeFrame::Make(
        CudaResMgr::Instance().GetStream(gpuID),
        CudaResMgr::Instance().GetCtx(gpuID), cli_interface,
        NV12 == eFormat ? NV_ENC_BUFFER_FORMAT_NV12
                        : YUV444 == eFormat ? NV_ENC_BUFFER_FORMAT_YUV444
                                            : NV_ENC_BUFFER_FORMAT_UNDEFINED,
        encWidth, encHeight, verbose_ctor));
  }

  upEncoder->ClearInputs();

  if (ctx.rawSurface) {
    upEncoder->SetInput(ctx.rawSurface.get(), 0U);
  } else {
    /* Flush encoder this way;
     */
    upEncoder->SetInput(nullptr, 0U);
  }

  if (ctx.sync) {
    /* Set 2nd input to any non-zero value
     * to signal sync encode;
     */
    upEncoder->SetInput((Token *)0xdeadbeef, 1U);
  }

  if (ctx.pMessageSEI && ctx.pMessageSEI->size()) {
    /* Set 3rd input in case we have SEI message;
     */
    upEncoder->SetInput(spSEI.get(), 2U);
  }

  if (TASK_EXEC_FAIL == upEncoder->Execute()) {
    throw runtime_error("Error while encoding frame");
  }

  auto encodedFrame = (Buffer *)upEncoder->GetOutput(0U);
  if (encodedFrame) {
    if (ctx.append) {
      auto old_size = ctx.pPacket->size();
      ctx.pPacket->resize({old_size + encodedFrame->GetRawMemSize()}, false);
      memcpy(ctx.pPacket->mutable_data() + old_size,
             encodedFrame->GetRawMemPtr(), encodedFrame->GetRawMemSize());
    } else {
      ctx.pPacket->resize({encodedFrame->GetRawMemSize()}, false);
      memcpy(ctx.pPacket->mutable_data(), encodedFrame->GetRawMemPtr(),
             encodedFrame->GetRawMemSize());
    }
    return true;
  }

  return false;
}

bool PyNvEncoder::EncodeFrame(py::array_t<uint8_t> &inRawFrame,
                              py::array_t<uint8_t> &packet) {
  if (!uploader) {
    uploader.reset(new PyFrameUploader(encWidth, encHeight, eFormat, gpuID));
  }

  return EncodeSurface(uploader->UploadSingleFrame(inRawFrame), packet);
}

bool PyNvEncoder::EncodeFrame(py::array_t<uint8_t> &inRawFrame,
                              py::array_t<uint8_t> &packet,
                              const py::array_t<uint8_t> &messageSEI) {
  if (!uploader) {
    uploader.reset(new PyFrameUploader(encWidth, encHeight, eFormat, gpuID));
  }

  return EncodeSurface(uploader->UploadSingleFrame(inRawFrame), packet,
                       messageSEI);
}

bool PyNvEncoder::EncodeFrame(py::array_t<uint8_t> &inRawFrame,
                              py::array_t<uint8_t> &packet,
                              const py::array_t<uint8_t> &messageSEI,
                              bool sync) {
  if (!uploader) {
    uploader.reset(new PyFrameUploader(encWidth, encHeight, eFormat, gpuID));
  }

  return EncodeSurface(uploader->UploadSingleFrame(inRawFrame), packet,
                       messageSEI, sync);
}

bool PyNvEncoder::EncodeFrame(py::array_t<uint8_t> &inRawFrame,
                              py::array_t<uint8_t> &packet, bool sync) {
  if (!uploader) {
    uploader.reset(new PyFrameUploader(encWidth, encHeight, eFormat, gpuID));
  }

  return EncodeSurface(uploader->UploadSingleFrame(inRawFrame), packet, sync);
}

bool PyNvEncoder::EncodeFrame(py::array_t<uint8_t> &inRawFrame,
                              py::array_t<uint8_t> &packet,
                              const py::array_t<uint8_t> &messageSEI, bool sync,
                              bool append) {
  if (!uploader) {
    uploader.reset(new PyFrameUploader(encWidth, encHeight, eFormat, gpuID));
  }

  return EncodeSurface(uploader->UploadSingleFrame(inRawFrame), packet,
                       messageSEI, sync, append);
}

bool PyNvEncoder::FlushSinglePacket(py::array_t<uint8_t> &packet) {
  /* Keep feeding encoder with null input until it returns zero-size
   * surface; */
  EncodeContext ctx(nullptr, &packet, nullptr, true, true);
  return EncodeSingleSurface(ctx);
}

bool PyNvEncoder::Flush(py::array_t<uint8_t> &packets) {
  uint32_t num_packets = 0U;
  do {
    if (!FlushSinglePacket(packets)) {
      break;
    }
    num_packets++;
  } while (true);
  return (num_packets > 0U);
}

auto CopySurface = [](shared_ptr<Surface> self, shared_ptr<Surface> other,
                      int gpuID) {
  auto cudaCtx = CudaResMgr::Instance().GetCtx(gpuID);
  CUstream cudaStream = CudaResMgr::Instance().GetStream(gpuID);

  for (auto plane = 0U; plane < self->NumPlanes(); plane++) {
    auto srcPlanePtr = self->PlanePtr(plane);
    auto dstPlanePtr = other->PlanePtr(plane);

    if (!srcPlanePtr || !dstPlanePtr) {
      break;
    }

    CudaCtxPush ctxPush(cudaCtx);

    CUDA_MEMCPY2D m = {0};
    m.srcMemoryType = CU_MEMORYTYPE_DEVICE;
    m.dstMemoryType = CU_MEMORYTYPE_DEVICE;
    m.srcDevice = srcPlanePtr;
    m.dstDevice = dstPlanePtr;
    m.srcPitch = self->Pitch(plane);
    m.dstPitch = other->Pitch(plane);
    m.Height = self->Height(plane);
    m.WidthInBytes = self->WidthInBytes(plane);

    ThrowOnCudaError(cuMemcpy2DAsync(&m, cudaStream), __LINE__);
  }

  ThrowOnCudaError(cuStreamSynchronize(cudaStream), __LINE__);
};

PYBIND11_MODULE(PyNvCodec, m) {
  m.doc() = "Python bindings for Nvidia-accelerated video processing";

  PYBIND11_NUMPY_DTYPE_EX(MotionVector, source, "source", w, "w", h, "h", src_x,
                          "src_x", src_y, "src_y", dst_x, "dst_x", dst_y,
                          "dst_y", motion_x, "motion_x", motion_y, "motion_y",
                          motion_scale, "motion_scale");

  py::class_<MotionVector>(m, "MotionVector");
  
  py::register_exception<HwResetException>(m, "HwResetException");

  py::register_exception<CuvidParserException>(m, "CuvidParserException");

  py::enum_<Pixel_Format>(m, "PixelFormat")
      .value("Y", Pixel_Format::Y)
      .value("RGB", Pixel_Format::RGB)
      .value("NV12", Pixel_Format::NV12)
      .value("YUV420", Pixel_Format::YUV420)
      .value("RGB_PLANAR", Pixel_Format::RGB_PLANAR)
      .value("BGR", Pixel_Format::BGR)
      .value("YCBCR", Pixel_Format::YCBCR)
      .value("YUV444", Pixel_Format::YUV444)
      .value("UNDEFINED", Pixel_Format::UNDEFINED)
      .export_values();

  py::enum_<cudaVideoCodec>(m, "CudaVideoCodec")
      .value("H264", cudaVideoCodec::cudaVideoCodec_H264)
      .value("HEVC", cudaVideoCodec::cudaVideoCodec_HEVC)
      .export_values();

  py::class_<SeekContext, shared_ptr<SeekContext>>(m, "SeekContext")
      .def(py::init<int64_t>(), py::arg("seek_frame"))
      .def_readwrite("seek_frame", &SeekContext::seek_frame)
      .def_readonly("dec_frames", &SeekContext::dec_frames);

  py::class_<PacketData, shared_ptr<PacketData>>(m, "PacketData")
      .def(py::init<>())
      .def_readwrite("pts", &PacketData::pts)
      .def_readwrite("dts", &PacketData::dts)
      .def_readwrite("pos", &PacketData::pos)
      .def_readwrite("duration", &PacketData::duration);

  py::class_<SurfacePlane, shared_ptr<SurfacePlane>>(m, "SurfacePlane")
      .def("Width", &SurfacePlane::Width)
      .def("Height", &SurfacePlane::Height)
      .def("Pitch", &SurfacePlane::Pitch)
      .def("GpuMem", &SurfacePlane::GpuMem)
      .def("ElemSize", &SurfacePlane::ElemSize)
      .def("HostFrameSize", &SurfacePlane::GetHostMemSize)
      .def("Import",
           [](shared_ptr<SurfacePlane> self, CUdeviceptr src, uint32_t src_pitch,
              int gpuID) {
             self->Import(src, src_pitch, CudaResMgr::Instance().GetCtx(gpuID),
                          CudaResMgr::Instance().GetStream(gpuID));
           })
      .def("Export",
           [](shared_ptr<SurfacePlane> self, CUdeviceptr dst, uint32_t dst_pitch,
              int gpuID) {
             self->Export(dst, dst_pitch, CudaResMgr::Instance().GetCtx(gpuID),
                          CudaResMgr::Instance().GetStream(gpuID));
           });

  py::class_<Surface, shared_ptr<Surface>>(m, "Surface")
      .def("Width", &Surface::Width, py::arg("planeNumber") = 0U)
      .def("Height", &Surface::Height, py::arg("planeNumber") = 0U)
      .def("Pitch", &Surface::Pitch, py::arg("planeNumber") = 0U)
      .def("Format", &Surface::PixelFormat)
      .def("Empty", &Surface::Empty)
      .def("NumPlanes", &Surface::NumPlanes)
      .def("HostSize", &Surface::HostMemSize)
      .def_static(
          "Make",
          [](Pixel_Format format, uint32_t newWidth, uint32_t newHeight,
             int gpuID) {
            auto pNewSurf = shared_ptr<Surface>(
                Surface::Make(format, newWidth, newHeight,
                              CudaResMgr::Instance().GetCtx(gpuID)));
            return pNewSurf;
          },
          py::return_value_policy::take_ownership)
      .def(
          "PlanePtr",
          [](shared_ptr<Surface> self, int planeNumber) {
            auto pPlane = self->GetSurfacePlane(planeNumber);
            return make_shared<SurfacePlane>(*pPlane);
          },
          // Integral part of Surface, only reference it;
          py::arg("planeNumber") = 0U, py::return_value_policy::reference)
      .def("CopyFrom",
           [](shared_ptr<Surface> self, shared_ptr<Surface> other, int gpuID) {
             if (self->PixelFormat() != other->PixelFormat()) {
               throw runtime_error("Surfaces have different pixel formats");
             }

             if (self->Width() != other->Width() ||
                 self->Height() != other->Height()) {
               throw runtime_error("Surfaces have different size");
             }

             CopySurface(self, other, gpuID);
           })
      .def(
          "Clone",
          [](shared_ptr<Surface> self, int gpuID) {
            auto pNewSurf = shared_ptr<Surface>(Surface::Make(
                self->PixelFormat(), self->Width(), self->Height(),
                CudaResMgr::Instance().GetCtx(gpuID)));

            CopySurface(self, pNewSurf, gpuID);
            return pNewSurf;
          },
          py::return_value_policy::take_ownership);

  py::class_<PyNvEncoder>(m, "PyNvEncoder")
      .def(py::init<const map<string, string> &, int, Pixel_Format, bool>(),
           py::arg("settings"), py::arg("gpu_id"), py::arg("format") = NV12,
           py::arg("verbose") = false)
      .def("Reconfigure", &PyNvEncoder::Reconfigure, py::arg("settings"),
           py::arg("force_idr") = false, py::arg("reset_encoder") = false,
           py::arg("verbose") = false)
      .def("Width", &PyNvEncoder::Width)
      .def("Height", &PyNvEncoder::Height)
      .def("Format", &PyNvEncoder::GetPixelFormat)
      .def("EncodeSingleSurface",
           py::overload_cast<shared_ptr<Surface>, py::array_t<uint8_t> &,
                             const py::array_t<uint8_t> &, bool, bool>(
               &PyNvEncoder::EncodeSurface),
           py::arg("surface"), py::arg("packet"), py::arg("sei"),
           py::arg("sync"), py::arg("append"))
      .def("EncodeSingleSurface",
           py::overload_cast<shared_ptr<Surface>, py::array_t<uint8_t> &,
                             const py::array_t<uint8_t> &, bool>(
               &PyNvEncoder::EncodeSurface),
           py::arg("surface"), py::arg("packet"), py::arg("sei"),
           py::arg("sync"))
      .def("EncodeSingleSurface",
           py::overload_cast<shared_ptr<Surface>, py::array_t<uint8_t> &, bool>(
               &PyNvEncoder::EncodeSurface),
           py::arg("surface"), py::arg("packet"), py::arg("sync"))
      .def("EncodeSingleSurface",
           py::overload_cast<shared_ptr<Surface>, py::array_t<uint8_t> &,
                             const py::array_t<uint8_t> &>(
               &PyNvEncoder::EncodeSurface),
           py::arg("surface"), py::arg("packet"), py::arg("sei"))
      .def("EncodeSingleSurface",
           py::overload_cast<shared_ptr<Surface>, py::array_t<uint8_t> &>(
               &PyNvEncoder::EncodeSurface),
           py::arg("surface"), py::arg("packet"))
      .def("EncodeSingleFrame",
           py::overload_cast<py::array_t<uint8_t> &, py::array_t<uint8_t> &,
                             const py::array_t<uint8_t> &, bool, bool>(
               &PyNvEncoder::EncodeFrame),
           py::arg("frame"), py::arg("packet"), py::arg("sei"), py::arg("sync"),
           py::arg("append"))
      .def("EncodeSingleFrame",
           py::overload_cast<py::array_t<uint8_t> &, py::array_t<uint8_t> &,
                             const py::array_t<uint8_t> &, bool>(
               &PyNvEncoder::EncodeFrame),
           py::arg("frame"), py::arg("packet"), py::arg("sei"), py::arg("sync"))
      .def("EncodeSingleFrame",
           py::overload_cast<py::array_t<uint8_t> &, py::array_t<uint8_t> &,
                             bool>(&PyNvEncoder::EncodeFrame),
           py::arg("frame"), py::arg("packet"), py::arg("sync"))
      .def("EncodeSingleFrame",
           py::overload_cast<py::array_t<uint8_t> &, py::array_t<uint8_t> &,
                             const py::array_t<uint8_t> &>(
               &PyNvEncoder::EncodeFrame),
           py::arg("frame"), py::arg("packet"), py::arg("sei"))
      .def("EncodeSingleFrame",
           py::overload_cast<py::array_t<uint8_t> &, py::array_t<uint8_t> &>(
               &PyNvEncoder::EncodeFrame),
           py::arg("frame"), py::arg("packet"))
      .def("Flush", &PyNvEncoder::Flush, py::arg("packets"))
      .def("FlushSinglePacket", &PyNvEncoder::Flush, py::arg("packets"));

  py::class_<PyFfmpegDecoder>(m, "PyFfmpegDecoder")
      .def(py::init<const string &, const map<string, string> &>())
      .def("DecodeSingleFrame", &PyFfmpegDecoder::DecodeSingleFrame)
      .def("GetMotionVectors", &PyFfmpegDecoder::GetMotionVectors,
           py::return_value_policy::move);

  py::class_<PyFFmpegDemuxer>(m, "PyFFmpegDemuxer")
      .def(py::init<const string &>())
      .def(py::init<const string &, const map<string, string> &>())
      .def("DemuxSinglePacket", &PyFFmpegDemuxer::DemuxSinglePacket)
      .def("Width", &PyFFmpegDemuxer::Width)
      .def("Height", &PyFFmpegDemuxer::Height)
      .def("Format", &PyFFmpegDemuxer::Format)
      .def("Framerate", &PyFFmpegDemuxer::Framerate)
      .def("Timebase", &PyFFmpegDemuxer::Timebase)
      .def("Numframes", &PyFFmpegDemuxer::Numframes)
      .def("Codec", &PyFFmpegDemuxer::Codec);

  py::class_<PyNvDecoder>(m, "PyNvDecoder")
      .def(py::init<uint32_t, uint32_t, Pixel_Format, cudaVideoCodec,
                    uint32_t>())
      .def(py::init<const string &, int, const map<string, string> &>())
      .def(py::init<const string &, int>())
      .def("Width", &PyNvDecoder::Width)
      .def("Height", &PyNvDecoder::Height)
      .def("LastPacketData", &PyNvDecoder::LastPacketData)
      .def("Framerate", &PyNvDecoder::Framerate)
      .def("Timebase", &PyNvDecoder::Timebase)
      .def("Framesize", &PyNvDecoder::Framesize)
      .def("Numframes", &PyNvDecoder::Numframes)
      .def("Format", &PyNvDecoder::GetPixelFormat)
      .def("DecodeSingleSurface",
           py::overload_cast<PacketData &>(
               &PyNvDecoder::DecodeSingleSurface),
           py::arg("packet_data"),
           py::return_value_policy::take_ownership)
      .def("DecodeSingleSurface",
           py::overload_cast<py::array_t<uint8_t> &>(
               &PyNvDecoder::DecodeSingleSurface),
           py::arg("sei"), py::return_value_policy::take_ownership)
      .def("DecodeSingleSurface",
           py::overload_cast<py::array_t<uint8_t> &, PacketData &>(
               &PyNvDecoder::DecodeSingleSurface),
           py::arg("sei"), py::arg("packet_data"),
           py::return_value_policy::take_ownership)
      .def("DecodeSingleSurface",
           py::overload_cast<py::array_t<uint8_t> &, SeekContext &>(
               &PyNvDecoder::DecodeSingleSurface),
           py::arg("sei"), py::arg("seek_context"),
           py::return_value_policy::take_ownership)
      .def("DecodeSingleSurface",
           py::overload_cast<py::array_t<uint8_t> &, SeekContext &, PacketData &>(
               &PyNvDecoder::DecodeSingleSurface),
           py::arg("sei"), py::arg("seek_context"),
           py::arg("packet_data"),
           py::return_value_policy::take_ownership)
      .def("DecodeSingleSurface",
           py::overload_cast<>(&PyNvDecoder::DecodeSingleSurface),
           py::return_value_policy::take_ownership)
      .def("DecodeSingleSurface",
           py::overload_cast<SeekContext &>(&PyNvDecoder::DecodeSingleSurface),
           py::arg("seek_context"), py::return_value_policy::take_ownership)
      .def("DecodeSingleSurface",
           py::overload_cast<SeekContext &, PacketData &>(
               &PyNvDecoder::DecodeSingleSurface),
           py::arg("seek_context"), py::arg("packet_data"),
           py::return_value_policy::take_ownership)
      .def("DecodeSurfaceFromPacket",
           py::overload_cast<py::array_t<uint8_t> &, py::array_t<uint8_t> &>(
               &PyNvDecoder::DecodeSurfaceFromPacket),
           py::arg("packet"), py::arg("sei"))
      .def("DecodeSurfaceFromPacket",
           py::overload_cast<py::array_t<uint8_t> &>(
               &PyNvDecoder::DecodeSurfaceFromPacket),
           py::arg("packet"))
      .def("DecodeSingleFrame",
           py::overload_cast<py::array_t<uint8_t> &, py::array_t<uint8_t> &>(
               &PyNvDecoder::DecodeSingleFrame),
           py::arg("frame"), py::arg("sei"))
      .def("DecodeSingleFrame",
           py::overload_cast<py::array_t<uint8_t> &, py::array_t<uint8_t> &,
                             PacketData &>(
               &PyNvDecoder::DecodeSingleFrame),
           py::arg("frame"), py::arg("sei"), py::arg("packet_data"))
      .def("DecodeSingleFrame",
           py::overload_cast<py::array_t<uint8_t> &, py::array_t<uint8_t> &,
                             SeekContext &>(
               &PyNvDecoder::DecodeSingleFrame),
           py::arg("frame"), py::arg("sei"), py::arg("seek_context"))
      .def("DecodeSingleFrame",
           py::overload_cast<py::array_t<uint8_t> &, py::array_t<uint8_t> &,
                             SeekContext &, PacketData &>(
               &PyNvDecoder::DecodeSingleFrame),
           py::arg("frame"), py::arg("sei"), py::arg("seek_context"),
           py::arg("packet_data"))
      .def("DecodeSingleFrame",
           py::overload_cast<py::array_t<uint8_t> &>(
               &PyNvDecoder::DecodeSingleFrame),
           py::arg("frame"))
      .def("DecodeSingleFrame",
           py::overload_cast<py::array_t<uint8_t> &, PacketData &>(
               &PyNvDecoder::DecodeSingleFrame),
           py::arg("frame"), py::arg("packet_data"))
      .def("DecodeSingleFrame",
           py::overload_cast<py::array_t<uint8_t> &, SeekContext &>(
               &PyNvDecoder::DecodeSingleFrame),
           py::arg("frame"), py::arg("seek_context"))
      .def("DecodeSingleFrame",
           py::overload_cast<py::array_t<uint8_t> &, SeekContext &,
                             PacketData &>(
               &PyNvDecoder::DecodeSingleFrame),
           py::arg("frame"), py::arg("seek_context"), py::arg("packet_data"))
      .def("DecodeFrameFromPacket",
           py::overload_cast<py::array_t<uint8_t> &, py::array_t<uint8_t> &,
                             py::array_t<uint8_t> &>(
               &PyNvDecoder::DecodeFrameFromPacket),
           py::arg("frame"), py::arg("packet"), py::arg("sei"))
      .def("DecodeFrameFromPacket",
           py::overload_cast<py::array_t<uint8_t> &, py::array_t<uint8_t> &>(
               &PyNvDecoder::DecodeFrameFromPacket),
           py::arg("frame"), py::arg("packet"))
      .def("FlushSingleSurface", &PyNvDecoder::FlushSingleSurface,
           py::return_value_policy::take_ownership)
      .def("FlushSingleFrame", &PyNvDecoder::FlushSingleFrame,
           py::arg("frame"));

  py::class_<PyFrameUploader>(m, "PyFrameUploader")
      .def(py::init<uint32_t, uint32_t, Pixel_Format, uint32_t>())
      .def("Format", &PyFrameUploader::GetFormat)
      .def("UploadSingleFrame", &PyFrameUploader::UploadSingleFrame,
           py::return_value_policy::take_ownership);

  py::class_<PySurfaceDownloader>(m, "PySurfaceDownloader")
      .def(py::init<uint32_t, uint32_t, Pixel_Format, uint32_t>())
      .def("Format", &PySurfaceDownloader::GetFormat)
      .def("DownloadSingleSurface",
           &PySurfaceDownloader::DownloadSingleSurface);

  py::class_<PySurfaceConverter>(m, "PySurfaceConverter")
      .def(py::init<uint32_t, uint32_t, Pixel_Format, Pixel_Format, uint32_t>())
      .def("Format", &PySurfaceConverter::GetFormat)
      .def("Execute", &PySurfaceConverter::Execute,
           py::return_value_policy::take_ownership);

  py::class_<PySurfaceResizer>(m, "PySurfaceResizer")
      .def(py::init<uint32_t, uint32_t, Pixel_Format, uint32_t>())
      .def("Format", &PySurfaceResizer::GetFormat)
      .def("Execute", &PySurfaceResizer::Execute,
           py::return_value_policy::take_ownership);

  m.def("GetNumGpus", &CudaResMgr::GetNumGpus);
}<|MERGE_RESOLUTION|>--- conflicted
+++ resolved
@@ -476,17 +476,8 @@
 
 Surface *PyNvDecoder::getDecodedSurface(NvdecDecodeFrame *decoder,
                                         DemuxFrame *demuxer,
-<<<<<<< HEAD
-                                        PacketData &pkt_data,
-                                        int64_t &decoded_frames,
-                                        bool &hw_decoder_failure,
-                                        bool needSEI) {
-  decoded_frames = 0;
-  hw_decoder_failure = false;
-=======
                                         PacketData &ctx,
                                         bool needSEI) {
->>>>>>> beda67db
   Surface *surface = nullptr;
   do {
     Buffer *demuxed_ctx = nullptr;
@@ -510,13 +501,7 @@
 };
 
 Surface *PyNvDecoder::getDecodedSurfaceFromPacket(py::array_t<uint8_t> *pPacket,
-<<<<<<< HEAD
-                                                  PacketData &pkt_data,
-                                                  bool &hw_decoder_failure) {
-  hw_decoder_failure = false;
-=======
                                                   PacketData &ctx) {
->>>>>>> beda67db
   Surface *surface = nullptr;
   unique_ptr<Buffer> elementaryVideo = nullptr;
 
@@ -593,11 +578,7 @@
     return params.videoContext.timeBase;
   } else {
     throw runtime_error("Decoder was created without built-in demuxer support. "
-<<<<<<< HEAD
-                        "Please get timebase from demuxer instead");
-=======
                         "Please get time base from demuxer instead");
->>>>>>> beda67db
   }
 }
 
@@ -666,7 +647,6 @@
 
 bool PyNvDecoder::DecodeSurface(struct DecodeContext &ctx) {
   bool loop_end = false;
-<<<<<<< HEAD
   // If we feed decoder with Annex.B from outside we can't seek;
   bool const use_seek = ctx.seek_ctx.use_seek && !ctx.usePacket;
 
@@ -699,32 +679,12 @@
       ctx.seek_ctx.curr_pts = ctx.seek_ctx.seek_frame + 1;
     }
 
-=======
-  bool const use_seek = ctx.useSeek && !ctx.usePacket;
-  bool dec_error = false, dmx_error = false;
-  Surface *pRawSurf = nullptr;
-
-  /* Don't check the result.
-   * Will throw exception in case of failure. */
-  if (use_seek) {
-    ctx.seek_ctx.dec_frames = 0;
->>>>>>> beda67db
     upDemuxer->Seek(ctx.seek_ctx);
   }
 
   /* Decode frames in loop if seek was done.
    * Otherwise will return after 1st iteration. */
   do {
-<<<<<<< HEAD
-    PacketData pkt_data = {0};
-    pRawSurf =
-        ctx.usePacket
-            ? getDecodedSurfaceFromPacket(ctx.pPacket, pkt_data,
-                                          hw_decoder_failure)
-            : getDecodedSurface(upDecoder.get(), upDemuxer.get(), pkt_data,
-                                ctx.seek_ctx.dec_frames, 
-                                hw_decoder_failure, ctx.pSei != nullptr);
-=======
     PacketData dmx_ctx = {0};
     try {
       pRawSurf =
@@ -739,23 +699,14 @@
       dmx_error = true;
       cerr << cvd_exc.what() << endl;
     }
->>>>>>> beda67db
 
     ctx.pkt_data = pkt_data;
 
     /* Check if seek loop is done.
      * Assuming video file with constant FPS. */
-<<<<<<< HEAD
     if(use_seek) {
       int64_t const seek_pts = ctx.seek_ctx.seek_frame * pkt_data.duration;
       loop_end = (pkt_data.pts >= seek_pts);
-=======
-    if (use_seek) {
-      MuxingParams params;
-      upDemuxer->GetParams(params);
-      auto seek_dts = ctx.seek_ctx.seek_frame * dmx_ctx.duration;
-      loop_end = (dmx_ctx.dts >= seek_dts);
->>>>>>> beda67db
     } else {
       loop_end = true;
     }
