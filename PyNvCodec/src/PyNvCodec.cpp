--- conflicted
+++ resolved
@@ -217,8 +217,6 @@
   return shared_ptr<Surface>(pSurface->Clone());
 }
 
-<<<<<<< HEAD
-=======
 PyBufferUploader::PyBufferUploader(uint32_t elemSize, uint32_t numElems,
                                    uint32_t gpu_ID)
 {
@@ -257,7 +255,6 @@
   return shared_ptr<CudaBuffer>(pCudaBuffer->Clone());
 }
 
->>>>>>> dc649561
 /* Will upload numpy array to GPU;
  * Surface returned is valid untill next call;
  */
@@ -284,10 +281,6 @@
   return shared_ptr<Surface>(pSurface->Clone());
 }
 
-<<<<<<< HEAD
-
-=======
->>>>>>> dc649561
 PySurfaceDownloader::PySurfaceDownloader(uint32_t width, uint32_t height,
                                          Pixel_Format format, uint32_t gpu_ID) {
   surfaceWidth = width;
@@ -334,8 +327,6 @@
   return false;
 }
 
-<<<<<<< HEAD
-=======
 PyCudaBufferDownloader::PyCudaBufferDownloader(uint32_t elemSize,
                                                uint32_t numElems, uint32_t gpu_ID)
 {
@@ -382,7 +373,6 @@
   return false;
 }    
 
->>>>>>> dc649561
 bool PySurfaceDownloader::DownloadSingleSurface(shared_ptr<Surface> surface,
                                                 py::array_t<float> &frame) {
   upDownloader->SetInput(surface.get(), 0U);
@@ -2233,8 +2223,6 @@
         .def("UploadSingleFrame", 
              py::overload_cast<py::array_t<float>&>(&PyFrameUploader::UploadSingleFrame),
              py::arg("frame").noconvert(true),
-<<<<<<< HEAD
-=======
              py::return_value_policy::take_ownership,
              py::call_guard<py::gil_scoped_release>());
 
@@ -2242,7 +2230,6 @@
         .def(py::init<uint32_t, uint32_t, uint32_t>())
         .def(py::init<uint32_t, uint32_t, size_t, size_t>())
         .def("UploadSingleBuffer", &PyBufferUploader::UploadSingleBuffer,
->>>>>>> dc649561
              py::return_value_policy::take_ownership,
              py::call_guard<py::gil_scoped_release>());
 
@@ -2259,8 +2246,6 @@
                &PySurfaceDownloader::DownloadSingleSurface),
            py::arg("surface"), py::arg("frame").noconvert(true),
            py::call_guard<py::gil_scoped_release>());
-<<<<<<< HEAD
-=======
 
     py::class_<PyCudaBufferDownloader>(m, "PyCudaBufferDownloader")
         .def(py::init<uint32_t, uint32_t, uint32_t>())
@@ -2268,7 +2253,6 @@
         .def("DownloadSingleCudaBuffer",
              &PyCudaBufferDownloader::DownloadSingleCudaBuffer,
              py::call_guard<py::gil_scoped_release>());
->>>>>>> dc649561
 
     py::class_<PySurfaceConverter>(m, "PySurfaceConverter")
         .def(py::init<uint32_t, uint32_t, Pixel_Format, Pixel_Format, uint32_t>())
