--- conflicted
+++ resolved
@@ -1687,10 +1687,6 @@
       .value("UNDEFINED", Pixel_Format::UNDEFINED)
       .value("RGB_32F", Pixel_Format::RGB_32F)
       .value("RGB_32F_PLANAR", Pixel_Format::RGB_32F_PLANAR)
-<<<<<<< HEAD
-      .value("RGB_32F_PLANAR_CONTIGUOUS", Pixel_Format::RGB_32F_PLANAR_CONTIGUOUS)
-=======
->>>>>>> fe921910
       .export_values();
 
     py::enum_<ColorSpace>(m, "ColorSpace")
