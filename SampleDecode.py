--- conflicted
+++ resolved
@@ -18,8 +18,6 @@
 # We need to add path to CUDA DLLs explicitly.
 import sys
 import os
-<<<<<<< HEAD
-=======
 
 if os.name == 'nt':
     # Add CUDA_PATH env variable
@@ -45,7 +43,6 @@
 import PyNvCodec as nvc
 from enum import Enum
 import numpy as np
->>>>>>> b68c6fd9
 
 if os.name == 'nt':
     # Add CUDA_PATH env variable
