#
# Copyright 2019 NVIDIA Corporation
# Copyright 2021 Kognia Sports Intelligence
#
# Licensed under the Apache License, Version 2.0 (the "License");
# you may not use this file except in compliance with the License.
# You may obtain a copy of the License at
#
#    http://www.apache.org/licenses/LICENSE-2.0
#
# Unless required by applicable law or agreed to in writing, software
# distributed under the License is distributed on an "AS IS" BASIS,
# WITHOUT WARRANTIES OR CONDITIONS OF ANY KIND, either express or implied.
# See the License for the specific language governing permissions and
# limitations under the License.
#

cmake_minimum_required(VERSION 3.10)

project(Video_Processing_Framework)

set(TRACK_TOKEN_ALLOCATIONS FALSE CACHE BOOL "Debug memory allocations within VPF")

if(TRACK_TOKEN_ALLOCATIONS)
	add_definitions(-DTRACK_TOKEN_ALLOCATIONS)
endif(TRACK_TOKEN_ALLOCATIONS)

#Undef MIN & MAX & C runtime warnings for Windows
if(WIN32)
	add_definitions(-DNOMINMAX)
	add_definitions(-D_CRT_SECURE_NO_WARNINGS)
endif(WIN32)

if(UNIX)
	set (CMAKE_CXX_STANDARD 11)
	include_directories(/usr/local/cuda/include)
	link_directories(/usr/local/cuda/lib64)
endif(UNIX)

add_subdirectory(PyNvCodec)
add_subdirectory(PytorchNvCodec)
add_subdirectory(Tests)

include_directories(${TC_CORE_INC_PATH})
include_directories(${TC_INC_PATH})
include_directories(${VIDEO_CODEC_SDK_INCLUDE_DIR})

#Bring all the stuff together
install(FILES $<TARGET_FILE:TC_CORE>										DESTINATION bin)
install(FILES $<TARGET_FILE:TC>												DESTINATION bin)

if(GENERATE_PYTHON_BINDINGS)
	install(FILES $<TARGET_FILE:PyNvCodec>									DESTINATION bin)
	install(FILES ${CMAKE_CURRENT_SOURCE_DIR}/SampleDecode.py				DESTINATION bin)
	install(FILES ${CMAKE_CURRENT_SOURCE_DIR}/SampleEncode.py				DESTINATION bin)
	install(FILES ${CMAKE_CURRENT_SOURCE_DIR}/SampleDecodeSw.py				DESTINATION bin)
	install(FILES ${CMAKE_CURRENT_SOURCE_DIR}/SampleDecodeMultiThread.py	DESTINATION bin)
	install(FILES ${CMAKE_CURRENT_SOURCE_DIR}/SampleEncodeMultiThread.py	DESTINATION bin)
	install(FILES ${CMAKE_CURRENT_SOURCE_DIR}/SampleDemuxDecode.py			DESTINATION bin)
	install(FILES ${CMAKE_CURRENT_SOURCE_DIR}/SamplePyTorch.py				DESTINATION bin)
	install(FILES ${CMAKE_CURRENT_SOURCE_DIR}/SampleTensorRTResnet.py		DESTINATION bin)
	install(FILES ${CMAKE_CURRENT_SOURCE_DIR}/SampleTorchResnet.py			DESTINATION bin)
	install(FILES ${CMAKE_CURRENT_SOURCE_DIR}/SampleDecodeRTSP.py			DESTINATION bin)
	install(FILES ${CMAKE_CURRENT_SOURCE_DIR}/Tests.py						DESTINATION bin)
endif(GENERATE_PYTHON_BINDINGS)

if(GENERATE_PYTORCH_EXTENSION)
	#Extension will be built using torch.utils.cpp_extension;
	#So we just launch python script;
	add_custom_command(	OUTPUT Pytorch_Nv_Codec
<<<<<<< HEAD
						COMMAND cd ${PYTORCH_EXTENSION_SOURCES_DIR} && ${PYTHON_BINARY} setup.py build --build-lib="${CMAKE_INSTALL_PREFIX}/bin")
=======
						COMMAND cd ${PYTORCH_EXTENSION_SOURCES_DIR} && python setup.py build --build-lib="${CMAKE_INSTALL_PREFIX}")
>>>>>>> 869316dc

	add_custom_target(	PytorchNvCodec
						DEPENDS Pytorch_Nv_Codec)
	add_dependencies(PyNvCodec PytorchNvCodec)
endif(GENERATE_PYTORCH_EXTENSION)

if(ENABLE_TESTS)
	foreach(TEST_SUITE ${TEST_SUITES})
		install(FILES ${TEST_SUITE} DESTINATION bin)
	endforeach()

	foreach(TEST_ASSET ${TEST_ASSETS})
		install(FILES ${TEST_ASSET} DESTINATION bin)
	endforeach()
endif(ENABLE_TESTS)<|MERGE_RESOLUTION|>--- conflicted
+++ resolved
@@ -68,11 +68,7 @@
 	#Extension will be built using torch.utils.cpp_extension;
 	#So we just launch python script;
 	add_custom_command(	OUTPUT Pytorch_Nv_Codec
-<<<<<<< HEAD
-						COMMAND cd ${PYTORCH_EXTENSION_SOURCES_DIR} && ${PYTHON_BINARY} setup.py build --build-lib="${CMAKE_INSTALL_PREFIX}/bin")
-=======
 						COMMAND cd ${PYTORCH_EXTENSION_SOURCES_DIR} && python setup.py build --build-lib="${CMAKE_INSTALL_PREFIX}")
->>>>>>> 869316dc
 
 	add_custom_target(	PytorchNvCodec
 						DEPENDS Pytorch_Nv_Codec)
